/*
 *  Copyright (c) 2022 International Characters.
 *  This software is licensed to the public under the Open Software License 3.0.
 *  icgrep is a trademark of International Characters.
 */

#include <grep/grep_engine.h>

#include <atomic>
#include <errno.h>
#include <fcntl.h>
#include <iostream>
#include <sched.h>
#include <boost/filesystem.hpp>
#include <toolchain/toolchain.h>
#include <llvm/IR/Module.h>
#include <llvm/Support/raw_ostream.h>
#include <llvm/Support/Debug.h>
#include <llvm/Support/Casting.h>
#include <grep/regex_passes.h>
#include <kernel/basis/s2p_kernel.h>
#include <kernel/basis/p2s_kernel.h>
#include <kernel/core/idisa_target.h>
#include <kernel/core/streamset.h>
#include <kernel/core/kernel_builder.h>
#include <kernel/pipeline/pipeline_builder.h>
#include <kernel/io/source_kernel.h>
#include <kernel/core/callback.h>
#include <kernel/unicode/charclasses.h>
#include <kernel/unicode/UCD_property_kernel.h>
#include <kernel/unicode/boundary_kernels.h>
#include <kernel/unicode/utf8_decoder.h>
#include <kernel/util/linebreak_kernel.h>
#include <kernel/streamutils/streams_merge.h>
#include <kernel/streamutils/stream_select.h>
#include <kernel/streamutils/stream_shift.h>
#include <kernel/streamutils/string_insert.h>
#include <kernel/scan/scanmatchgen.h>
#include <kernel/streamutils/until_n.h>
#include <kernel/streamutils/sentinel.h>
#include <kernel/streamutils/run_index.h>
#include <kernel/streamutils/deletion.h>
#include <kernel/streamutils/pdep_kernel.h>
#include <kernel/io/stdout_kernel.h>
#include <pablo/pablo_kernel.h>
#include <re/adt/adt.h>
#include <re/adt/re_utility.h>
#include <re/adt/printer_re.h>
#include <re/alphabet/alphabet.h>
#include <re/analysis/re_analysis.h>
#include <re/analysis/re_name_gather.h>
#include <re/analysis/capture-ref.h>
#include <re/analysis/collect_ccs.h>
#include <re/cc/cc_kernel.h>
#include <re/alphabet/multiplex_CCs.h>
#include <re/transforms/exclude_CC.h>
#include <re/transforms/to_utf8.h>
#include <re/transforms/replaceCC.h>
#include <re/transforms/re_multiplex.h>
#include <re/transforms/name_intro.h>
#include <re/transforms/reference_transform.h>
#include <re/unicode/casing.h>
#include <re/unicode/boundaries.h>
#include <re/unicode/re_name_resolve.h>
#include <sys/stat.h>
#include <kernel/pipeline/driver/cpudriver.h>
#include <grep/grep_toolchain.h>
#include <toolchain/toolchain.h>
#include <kernel/util/debug_display.h>
#include <util/aligned_allocator.h>

using namespace llvm;
using namespace cc;
using namespace kernel;

namespace grep {

const auto ENCODING_BITS = 8;

void GrepCallBackObject::handle_signal(unsigned s) {
    if (static_cast<GrepSignal>(s) == GrepSignal::BinaryFile) {
        mBinaryFile = true;
    } else {
        llvm::report_fatal_error("Unknown GrepSignal");
    }
}

extern "C" void accumulate_match_wrapper(intptr_t accum_addr, const size_t lineNum, char * line_start, char * line_end) {
    assert ("passed a null accumulator" && accum_addr);
    reinterpret_cast<MatchAccumulator *>(accum_addr)->accumulate_match(lineNum, line_start, line_end);
}

extern "C" void finalize_match_wrapper(intptr_t accum_addr, char * buffer_end) {
    assert ("passed a null accumulator" && accum_addr);
    reinterpret_cast<MatchAccumulator *>(accum_addr)->finalize_match(buffer_end);
}

extern "C" unsigned get_file_count_wrapper(intptr_t accum_addr) {
    assert ("passed a null accumulator" && accum_addr);
    return reinterpret_cast<MatchAccumulator *>(accum_addr)->getFileCount();
}

extern "C" size_t get_file_start_pos_wrapper(intptr_t accum_addr, unsigned fileNo) {
    assert ("passed a null accumulator" && accum_addr);
    return reinterpret_cast<MatchAccumulator *>(accum_addr)->getFileStartPos(fileNo);
}

extern "C" void set_batch_line_number_wrapper(intptr_t accum_addr, unsigned fileNo, size_t batchLine) {
    assert ("passed a null accumulator" && accum_addr);
    reinterpret_cast<MatchAccumulator *>(accum_addr)->setBatchLineNumber(fileNo, batchLine);
}

// Grep Engine construction and initialization.

GrepEngine::GrepEngine(BaseDriver &driver) :
    mSuppressFileMessages(false),
    mBinaryFilesMode(argv::Text),
    mPreferMMap(true),
    mColoring(false),
    mShowFileNames(false),
    mStdinLabel("(stdin)"),
    mShowLineNumbers(false),
    mBeforeContext(0),
    mAfterContext(0),
    mInitialTab(false),
    mCaseInsensitive(false),
    mInvertMatches(false),
    mMaxCount(0),
    mGrepStdIn(false),
    mNullMode(NullCharMode::Data),
    mGrepDriver(driver),
    mMainMethod(nullptr),
    mNextFileToGrep(0),
    mNextFileToPrint(0),
    grepMatchFound(false),
    mGrepRecordBreak(GrepRecordBreakKind::LF),
    mExternalComponents(static_cast<Component>(0)),
    mInternalComponents(static_cast<Component>(0)),
    mIndexAlphabet(&cc::UTF8),
    mLineBreakStream(nullptr),
    mU8index(nullptr),
    mUTF8_Transformer(re::NameTransformationMode::None),
    mEngineThread(pthread_self()),
    mIllustrator(nullptr) {
        if (codegen::IllustratorDisplay > 0) {
            mIllustrator = new kernel::ParabixIllustrator(codegen::IllustratorDisplay);
        }
    }

GrepEngine::~GrepEngine() { }

QuietModeEngine::QuietModeEngine(BaseDriver &driver) : GrepEngine(driver) {
    mEngineKind = EngineKind::QuietMode;
    mMaxCount = 1;
}

MatchOnlyEngine::MatchOnlyEngine(BaseDriver & driver, bool showFilesWithMatch, bool useNullSeparators) :
    GrepEngine(driver), mRequiredCount(showFilesWithMatch) {
    mEngineKind = EngineKind::MatchOnly;
    mFileSuffix = useNullSeparators ? std::string("\0", 1) : "\n";
    mMaxCount = 1;
    mShowFileNames = true;
}

CountOnlyEngine::CountOnlyEngine(BaseDriver &driver) : GrepEngine(driver) {
    mEngineKind = EngineKind::CountOnly;
    mFileSuffix = ":";
}

EmitMatchesEngine::EmitMatchesEngine(BaseDriver &driver)
: GrepEngine(driver) {
    mEngineKind = EngineKind::EmitMatches;
    mFileSuffix = mInitialTab ? "\t:" : ":";
}

bool GrepEngine::hasComponent(Component compon_set, Component c) {
    return (static_cast<component_t>(compon_set) & static_cast<component_t>(c)) != 0;
}

void GrepEngine::GrepEngine::setComponent(Component & compon_set, Component c) {
    compon_set = static_cast<Component>(static_cast<component_t>(compon_set) | static_cast<component_t>(c));
}

void GrepEngine::setRecordBreak(GrepRecordBreakKind b) {
    mGrepRecordBreak = b;
}

namespace fs = boost::filesystem;

std::vector<std::vector<std::string>> formFileGroups(std::vector<fs::path> paths) {
    const unsigned maxFilesPerGroup = 32;
    const uintmax_t FileBatchThreshold = 4 * codegen::SegmentSize;
    std::vector<std::vector<std::string>> groups;
    // The total size of files in the current group, or 0 if the
    // the next file should start a new group.
    uintmax_t groupTotalSize = 0;
    for (auto p : paths) {
        boost::system::error_code errc;
        auto s = fs::file_size(p, errc);
        if ((s > 0) && (s < FileBatchThreshold)) {
            if (groupTotalSize == 0) {
                groups.push_back({p.string()});
                groupTotalSize = s;
            } else {
                groups.back().push_back(p.string());
                groupTotalSize += s;
                if ((groupTotalSize > FileBatchThreshold) || (groups.back().size() == maxFilesPerGroup)) {
                    // Signal to start a new group
                    groupTotalSize = 0;
                }
            }
        } else {
            // For large files, or in the case of non-regular file or other error,
            // the path is saved in its own group.
            groups.push_back({p.string()});
            // This group is done, signal to start a new group.
            groupTotalSize = 0;
        }
    }
    return groups;
}

bool GrepEngine::haveFileBatch() {
    for (auto & b : mFileGroups) {
        if (b.size() > 1) return true;
    }
    return false;
}

void GrepEngine::initFileResult(const std::vector<boost::filesystem::path> & paths) {
    const unsigned n = paths.size();
    mResultStrs.resize(n);
    mFileStatus.resize(n, FileStatus::Pending);
    mInputPaths = paths;
    mFileGroups = formFileGroups(paths);
    const unsigned numOfThreads = std::min(static_cast<unsigned>(codegen::TaskThreads),
                                           std::max(static_cast<unsigned>(mFileGroups.size()), 1u));
    codegen::setTaskThreads(numOfThreads);
}

//
// Moving matches to EOL.   Mathches need to be aligned at EOL if for
// scanning or counting processes (with a max count != 1).   If the REs
// are not all anchored, then we need to move the matches to EOL.
bool GrepEngine::matchesToEOLrequired () {
    // Moving matches is required for UnicodeLines mode, because matches
    // may be on the CR of a CRLF.
    if (mGrepRecordBreak == GrepRecordBreakKind::Unicode) return true;
    // If all REs are anchored to EOL already, then we can avoid moving them.
    if (hasEndAnchor(mRE)) return false;
    //
    // Not all REs are anchored.   We can avoid moving matches, if we are
    // in MatchOnly mode (or CountOnly with MaxCount = 1) and no invert match inversion.
    return (mEngineKind == EngineKind::EmitMatches) || (mMaxCount != 1) || mInvertMatches;
}

void GrepEngine::initRE(re::RE * re) {
    if (mEngineKind != EngineKind::EmitMatches) mColoring = false;
    if (mGrepRecordBreak == GrepRecordBreakKind::Unicode) {
        mBreakCC = re::makeCC(re::makeCC(0x0A, 0x0D), re::makeCC(re::makeCC(0x85), re::makeCC(0x2028, 0x2029)));
        if (hasEndAnchor(re)) {
            UnicodeIndexing = true;
        }
    } else if (mGrepRecordBreak == GrepRecordBreakKind::Null) {
        mBreakCC = re::makeCC(0, &cc::Unicode);  // Null
    } else {
        mBreakCC = re::makeCC(0x0A, &cc::Unicode); // LF
    }
    re::RE * anchorRE = mBreakCC;
    if (mGrepRecordBreak == GrepRecordBreakKind::Unicode) {
        re::Name * anchorName = re::makeName("UTF8_LB");
        anchorName->setDefinition(re::makeUnicodeBreak());
        anchorRE = anchorName;
        setComponent(mExternalComponents, Component::UTF8index);
        mExternalNames.insert(anchorName);
    }

    mRE = re;

    mRE = resolveModesAndExternalSymbols(mRE, mCaseInsensitive);

    mRefInfo = re::buildReferenceInfo(mRE);
    mRE = fixedReferenceTransform(mRefInfo, mRE);
    if (!mRefInfo.twixtREs.empty()) {
        UnicodeIndexing = true;
        setComponent(mExternalComponents, Component::S2P);
        setComponent(mExternalComponents, Component::U21);
    }
    mRE = re::exclude_CC(mRE, mBreakCC);
    if (!mColoring) mRE = remove_nullable_ends(mRE);
    mRE = resolveAnchors(mRE, anchorRE);
    mRE = regular_expression_passes(mRE);
    mRE = name_variable_length_CCs(mRE);
    if (hasGraphemeClusterBoundary(mRE)) {
        UnicodeIndexing = true;
        mExternalMap.emplace("\\b{g}", new GraphemeClusterBreak(&mUTF8_Transformer));
    }
    if (hasWordBoundary(mRE)) {
        UnicodeIndexing = true;
        mExternalMap.emplace("\\b", new WordBoundaryExternal());
    }
    if (!validateFixedUTF8(mRE)) {
        setComponent(mExternalComponents, Component::UTF8index);
        if (mColoring) {
            UnicodeIndexing = true;
        }
    }
    if (UnicodeIndexing) {
        mIndexAlphabet = &cc::Unicode;
        setComponent(mExternalComponents, Component::S2P);
        setComponent(mExternalComponents, Component::UTF8index);
        const auto UnicodeSets = re::collectCCs(mRE, *mIndexAlphabet);
        if (!UnicodeSets.empty()) {
            auto mpx = makeMultiplexedAlphabet("mpx", UnicodeSets);
            mRE = transformCCs(mpx, mRE);
            mExternalMap.emplace(mpx->getName(), new MultiplexedExternal(mpx));
        }
    }
    if ((mEngineKind == EngineKind::EmitMatches) && mColoring && !mInvertMatches) {
        setComponent(mExternalComponents, Component::MatchSpans);
    }
    if (matchesToEOLrequired()) {
        // Move matches to EOL.   This may be achieved internally by modifying
        // the regular expression or externally.   The internal approach is more
        // generally more efficient, but cannot be used if colorization is needed
        // or in UnicodeLines mode.
        if ((mGrepRecordBreak == GrepRecordBreakKind::Unicode) || (mEngineKind == EngineKind::EmitMatches) || mInvertMatches || UnicodeIndexing) {
            setComponent(mExternalComponents, Component::MoveMatchesToEOL);
        } else {
            setComponent(mInternalComponents, Component::MoveMatchesToEOL);
        }
    }
    if (hasComponent(mInternalComponents, Component::MoveMatchesToEOL)) {
        re::RE * notBreak = re::makeDiff(re::makeByte(0x00, 0xFF), toUTF8(mBreakCC));
        if (!hasEndAnchor(mRE)) {
            mRE = re::makeSeq({mRE, re::makeRep(notBreak, 0, re::Rep::UNBOUNDED_REP), makeNegativeLookAheadAssertion(notBreak)});
        }
    }
    mRE = name_min_length_alts(mRE, mIndexAlphabet);
    re::gatherNames(mRE, mExternalNames);

    // For simple regular expressions with a small number of characters, we
    // can bypass transposition and use the Direct CC compiler.
    if ((mGrepRecordBreak != GrepRecordBreakKind::Unicode) && mExternalNames.empty() && !UnicodeIndexing) {
        if (byteTestsWithinLimit(mRE, ByteCClimit)) {
            return;  // skip transposition
        } else {
            setComponent(mExternalComponents, Component::S2P);
        }
    } else {
        setComponent(mExternalComponents, Component::S2P);
    }
    if (!mExternalNames.empty()) {
        setComponent(mExternalComponents, Component::UTF8index);
    }
}

StreamSet * GrepEngine::getBasis(ProgBuilderRef P, StreamSet * ByteStream) {
    StreamSet * Source = ByteStream;
    if (mIllustrator) mIllustrator->captureByteData(P, "Source", ByteStream);
    if (hasComponent(mExternalComponents, Component::S2P)) {
        StreamSet * BasisBits = P->CreateStreamSet(ENCODING_BITS, 1);
        Selected_S2P(P, ByteStream, BasisBits);
        Source = BasisBits;
        mExternalMap.emplace("u8_basis", new PreDefined("u8_basis", BasisBits));
    }
    if (hasComponent(mExternalComponents, Component::U21)) {
        mU21 = P->CreateStreamSet(21, 1);
        P->CreateKernelCall<UTF8_Decoder>(Source, mU21);
    }
    return Source;
}

void GrepEngine::grepPrologue(ProgBuilderRef P, StreamSet * SourceStream) {

    mLineBreakStream = nullptr;
    mU8index = nullptr;

    Scalar * const callbackObject = P->getInputScalar("callbackObject");
    if (mBinaryFilesMode == argv::Text) {
        mNullMode = NullCharMode::Data;
    } else if (mBinaryFilesMode == argv::WithoutMatch) {
        mNullMode = NullCharMode::Abort;
    } else {
        mNullMode = NullCharMode::Break;
    }
    mLineBreakStream = P->CreateStreamSet(1, 1);
    mU8index = P->CreateStreamSet(1, 1);
    if (mGrepRecordBreak == GrepRecordBreakKind::Unicode) {
        UnicodeLinesLogic(P, SourceStream, mLineBreakStream, mU8index, UnterminatedLineAtEOF::Add1, mNullMode, callbackObject);
        if (mIllustrator) mIllustrator->captureBitstream(P, "mLineBreakStream", mLineBreakStream);
        if (mIllustrator) mIllustrator->captureBitstream(P, "mU8index", mU8index);
        mExternalMap.emplace("UTF8_LB", new PreDefined("UTF8_LB", mLineBreakStream));
        mExternalMap.emplace("u8index", new PreDefined("u8index", mU8index));
    }
    else {
        if (hasComponent(mExternalComponents, Component::UTF8index)) {
            P->CreateKernelCall<UTF8_index>(SourceStream, mU8index);
            if (mIllustrator) mIllustrator->captureBitstream(P, "mU8index", mU8index);
            mExternalMap.emplace("u8index", new PreDefined("u8index", mU8index));
        }
        if (mGrepRecordBreak == GrepRecordBreakKind::LF) {
            Kernel * k = P->CreateKernelCall<UnixLinesKernelBuilder>(SourceStream, mLineBreakStream, UnterminatedLineAtEOF::Add1, mNullMode, callbackObject);
            if (mNullMode == NullCharMode::Abort) {
                k->link("signal_dispatcher", kernel::signal_dispatcher);
            }
        } else { // if (mGrepRecordBreak == GrepRecordBreakKind::Null) {
            P->CreateKernelCall<NullDelimiterKernel>(SourceStream, mLineBreakStream, UnterminatedLineAtEOF::Add1);
        }
        if (mIllustrator) mIllustrator->captureBitstream(P, "mLineBreakStream", mLineBreakStream);
    }
}

void GrepEngine::prepareExternalObject(re::Name * extName) {
    auto nameStr = extName->getFullName();

    const auto f = mExternalMap.find(nameStr);
    if (f == mExternalMap.end()) {
        // The name has not been prepared in the external map.
        // Inspect and process the RE definition.
        re::RE * def = extName->getDefinition();
        if (def == nullptr) {
            llvm::report_fatal_error("Undefined external: " + nameStr);
        }
        if (isa<re::PropertyExpression>(def)) {
            mExternalMap.emplace(nameStr, new PropertyExternal(extName));
        } else if (re::CC * cc = dyn_cast<re::CC>(def)) {
            mExternalMap.emplace(nameStr, new CC_External(nameStr, cc));
        } else if (re::Reference * ref = dyn_cast<re::Reference>(def)) {
            mExternalMap.emplace(nameStr, new Reference_External(mRefInfo, ref));
        } else {
            mExternalMap.emplace(nameStr, new RE_External(nameStr, this, def, mIndexAlphabet));
        }
    }
}

StreamSet * GrepEngine::resolveExternal(ProgBuilderRef P, std::string nameStr) {
    auto f = mExternalMap.find(nameStr);
    if (f == mExternalMap.end()) {
        llvm::report_fatal_error("ExternalMap: undefined external: " + nameStr);
    }
    ExternalStreamObject * ext = f->second;
    if (!ext->isResolved()) {
        std::vector<std::string> paramNames = ext->getInputNames();
        std::vector<StreamSet *> paramStreams;
        for (auto & n : paramNames) {
            paramStreams.push_back(resolveExternal(P, n));
        }
        ext->resolveStreamSet(P, paramStreams);
    }
    return ext->getStreamSet();
}

void GrepEngine::prepareExternalStreams(ProgBuilderRef P, StreamSet * SourceStream) {
    for (auto e : mExternalNames) {
        prepareExternalObject(e);
    }
    if (UnicodeIndexing) {
        std::set<std::string> extNames;
        for (auto e : mExternalNames) {
            std::string name = e->getFullName();
            if (extNames.count(name) == 0) {
                extNames.insert(name);
                auto f = mExternalMap.find(name);
                f->second->setIndexing(P, mU8index);
                //llvm::errs() << "Setting indexing for: " << name << "\n";
            }
        }
    }
    for (auto e : mExternalNames) {
        resolveExternal(P, e->getFullName());
    }
}

void GrepEngine::addExternalStreams(ProgBuilderRef P, std::unique_ptr<GrepKernelOptions> & options, re::RE * regexp, StreamSet * indexMask) {
    auto alphabets = re::collectAlphabets(regexp);
    for (auto & a : alphabets) {
        std::string alphabetName = a->getName();
        //llvm::errs() << "found alphabet: " << alphabetName << "\n";
        if (const MultiplexedAlphabet * mpx = dyn_cast<MultiplexedAlphabet>(a)) {
            auto f = mExternalMap.find(alphabetName);
            if (f == mExternalMap.end()) {
                llvm::report_fatal_error("Cannot find alphabet");
            }
            ExternalStreamObject * ext = f->second;
            if (MultiplexedExternal * m = dyn_cast<MultiplexedExternal>(ext)) {
                if (!m->isResolved()) {
                    m->setIndexing(P, mU8index);
                    resolveExternal(P, alphabetName);
                }
                StreamSet * alphabetBasis = m->getStreamSet();
                if (mIllustrator) mIllustrator->captureBixNum(P, alphabetName, alphabetBasis);
                options->addAlphabet(mpx, alphabetBasis);
            } else {
                llvm::report_fatal_error("Expecting multiplexed alphabet: " + alphabetName);
            }
        }
    }
    std::set<re::Name *> externals;
    re::gatherNames(regexp, externals);
    // We may end up with multiple instances of a Name, but we should
    // only add the external once.
    std::set<std::string> extNames;
    for (const auto & e : externals) {
        auto name = e->getFullName();
        if (extNames.count(name) == 0) {
            extNames.insert(name);
            auto f = mExternalMap.find(name);
            if (f == mExternalMap.end()) {
                prepareExternalObject(e);
                resolveExternal(P, name);
                f = mExternalMap.find(name);
            }
            ExternalStreamObject * ext = f->second;
            if (!ext->isResolved()) {
                llvm::report_fatal_error("Unresolved external");
            }
            StreamSet * extStream = ext->getStreamSet();
            unsigned offset = ext->getOffset();
            std::pair<int, int> lengthRange = ext->getLengthRange();
            options->addExternal(name, extStream, offset, lengthRange);
            if (mIllustrator) mIllustrator->captureBitstream(P, name + "_ext", extStream);
        }
    }
}

StreamSet * GrepEngine::getMatchSpan(ProgBuilderRef P, re::RE * r, StreamSet * MatchResults) {
    if (re::Alt * alt = dyn_cast<re::Alt>(r)) {
        std::vector<StreamSet *> allSpans;
        int i = 0;
        for (auto & e : *alt) {
            auto a = getMatchSpan(P, e, MatchResults);
            std::string ct = std::to_string(i);
            if (mIllustrator) mIllustrator->captureBitstream(P, ct, a);
            allSpans.push_back(a);
            i++;
        }
        StreamSet * mergedSpans = P->CreateStreamSet(1, 1);
        P->CreateKernelCall<StreamsMerge>(allSpans, mergedSpans);
        return mergedSpans;
    } else if (re::Name * externalName = dyn_cast<re::Name>(r)) {
        std::string nameStr = externalName->getFullName();
        auto f = mExternalMap.find(nameStr);
        if (f == mExternalMap.end()) {
            llvm::errs() << "External not found " << nameStr << "\n";
            return getMatchSpan(P, externalName->getDefinition(), MatchResults);
        }
        ExternalStreamObject * ext = f->second;
        if (!ext->isResolved()) resolveExternal(P, nameStr);
        // ensure ext is resolved???
        StreamSet * match_marks = ext->getStreamSet();
        // if (StartAnchoredExternal * s = dyn_cast<StartAnchoredExternal>(ext)) {
           // get MatchedLineStarts, then create and return spans
           //    return ...;
        // }
        // else Other special cases
        // default by min match length
        int spanLgth = ext->getLengthRange().first;
        if (spanLgth <= 1) return match_marks;
        StreamSet * spans = P->CreateStreamSet(1, 1);
        P->CreateKernelCall<FixedMatchSpansKernel>(spanLgth, ext->getOffset(), match_marks, spans);
        return spans;
    } else {
        int spanLgth = re::getLengthRange(r, mIndexAlphabet).first;
        StreamSet * spans = P->CreateStreamSet(1, 1);
        P->CreateKernelCall<FixedMatchSpansKernel>(spanLgth, grepOffset(r), MatchResults, spans);
        return spans;
    }
}

unsigned GrepEngine::RunGrep(ProgBuilderRef P, re::RE * re, StreamSet * Source, StreamSet * Results) {
    auto options = std::make_unique<GrepKernelOptions>(mIndexAlphabet);
    options->setSource(Source);
    StreamSet * indexStream = nullptr;
    if (mIndexAlphabet == &cc::UTF8) {
        if (hasComponent(mExternalComponents, Component::UTF8index)) {
            options->setIndexingTransformer(&mUTF8_Transformer, mU8index);
        } else {
            re = toUTF8(re);
        }
    }
    options->setRE(re);
    addExternalStreams(P, options, re, indexStream);
    options->setResults(Results);
    Kernel * k = P->CreateKernelCall<ICGrepKernel>(std::move(options));
    if (mIllustrator) mIllustrator->captureBitstream(P, "rungrep", Results);
    return cast<ICGrepKernel>(k)->getOffset();
}

StreamSet * GrepEngine::grepPipeline(ProgBuilderRef P, StreamSet * InputStream) {
    StreamSet * SourceStream = getBasis(P, InputStream);

    grepPrologue(P, SourceStream);

    prepareExternalStreams(P, SourceStream);

    StreamSet * Matches = P->CreateStreamSet();
    RunGrep(P, mRE, SourceStream, Matches);

    if (mIndexAlphabet == &cc::Unicode) {
        StreamSet * u8index1 = P->CreateStreamSet(1, 1);
        P->CreateKernelCall<AddSentinel>(mU8index, u8index1);
        StreamSet * Results = P->CreateStreamSet(1, 1);
        SpreadByMask(P, u8index1, Matches, Results);
        Matches = Results;
    }

    if (hasComponent(mExternalComponents, Component::MoveMatchesToEOL)) {
        StreamSet * const MovedMatches = P->CreateStreamSet();
        P->CreateKernelCall<MatchedLinesKernel>(Matches, mLineBreakStream, MovedMatches);
        Matches = MovedMatches;
    }
    if (mInvertMatches) {
        StreamSet * const InvertedMatches = P->CreateStreamSet();
        P->CreateKernelCall<InvertMatchesKernel>(Matches, mLineBreakStream, InvertedMatches);
        Matches = InvertedMatches;
    }
    if (mMaxCount > 0) {
        StreamSet * const TruncatedMatches = P->CreateStreamSet();
        Scalar * const maxCount = P->getInputScalar("maxCount");
        P->CreateKernelCall<UntilNkernel>(maxCount, Matches, TruncatedMatches);
        Matches = TruncatedMatches;
    }
    return Matches;
}



// The QuietMode, MatchOnly and CountOnly engines share a common code generation main function,
// which returns a count of the matches found (possibly subject to a MaxCount).
//

void GrepEngine::grepCodeGen() {
    auto & idb = mGrepDriver.getBuilder();

    auto P = mGrepDriver.makePipeline(
                // inputs
                {Binding{idb->getSizeTy(), "useMMap"},
                Binding{idb->getInt32Ty(), "fileDescriptor"},
                Binding{idb->getIntAddrTy(), "callbackObject"},
                Binding{idb->getIntAddrTy(), "illustratorAddr"},
                Binding{idb->getSizeTy(), "maxCount"}}
                ,// output
                {Binding{idb->getInt64Ty(), "countResult"}});

    Scalar * const useMMap = P->getInputScalar("useMMap");
    Scalar * const fileDescriptor = P->getInputScalar("fileDescriptor");
    if (mIllustrator) mIllustrator->registerIllustrator(P->getInputScalar("illustratorAddr"));

    StreamSet * const ByteStream = P->CreateStreamSet(1, ENCODING_BITS);
    P->CreateKernelCall<FDSourceKernel>(useMMap, fileDescriptor, ByteStream);
    StreamSet * const Matches = grepPipeline(P, ByteStream);
    P->CreateKernelCall<PopcountKernel>(Matches, P->getOutputScalar("countResult"));

    mMainMethod = P->compile();
}

//
//  Default Report Match:  lines are emitted with whatever line terminators are found in the
//  input.  However, if the final line is not terminated, a new line is appended.
//
const size_t batch_alignment = 64;

void EmitMatch::setFileLabel(std::string fileLabel) {
    if (mShowFileNames) {
        mLinePrefix = fileLabel + (mInitialTab ? "\t:" : ":");
    } else mLinePrefix = "";
}

void EmitMatch::setStringStream(std::ostringstream * s) {
    mResultStr = s;
}

unsigned EmitMatch::getFileCount() {
    mCurrentFile = 0;
    if (mFileNames.size() == 0) return 1;
    return mFileNames.size();
}

size_t EmitMatch::getFileStartPos(unsigned fileNo) {
    if (mFileStartPositions.size() == 0) return 0;
    assert(fileNo < mFileStartPositions.size());
    //llvm::errs() << "getFileStartPos(" << fileNo << ") = ";
    //llvm::errs().write_hex(mFileStartPositions[fileNo]);
    //llvm::errs() << "  file = " << mFileNames[fileNo] << "\n";
    return mFileStartPositions[fileNo];
}

void EmitMatch::setBatchLineNumber(unsigned fileNo, size_t batchLine) {
    //llvm::errs() << "setBatchLineNumber(" << fileNo << ", " << batchLine << ")  file = " << mFileNames[fileNo] << "\n";
    mFileStartLineNumbers[fileNo+1] = batchLine;
    if (!mTerminated) *mResultStr << "\n";
    mTerminated = true;
}

void EmitMatch::accumulate_match (const size_t lineNum, char * line_start, char * line_end) {
    //llvm::errs() << "lineNum = " << lineNum << "\n";
    while ((mCurrentFile + 1 < mFileStartPositions.size()) && (mFileStartLineNumbers[mCurrentFile + 1] <= lineNum)) {
        mCurrentFile++;
        //llvm::errs() << "mCurrentFile = " << mCurrentFile << "\n";
        setFileLabel(mFileNames[mCurrentFile]);
    }
    size_t relLineNum = mCurrentFile > 0 ? lineNum - mFileStartLineNumbers[mCurrentFile] : lineNum;
    if (mContextGroups && (lineNum > mLineNum + 1) && (relLineNum > 0)) {
        *mResultStr << "--\n";
    }
    *mResultStr << mLinePrefix;
    if (mShowLineNumbers) {
        // Internally line numbers are counted from 0.  For display, adjust
        // the line number so that lines are numbered from 1.
        if (mInitialTab) {
            *mResultStr << relLineNum+1 << "\t:";
        }
        else {
            *mResultStr << relLineNum+1 << ":";
        }
    }

    const auto bytes = line_end - line_start + 1;
    mResultStr->write(line_start, bytes);
    mLineCount++;
    mLineNum = lineNum;
    unsigned last_byte = *line_end;
    mTerminated = (last_byte >= 0x0A) && (last_byte <= 0x0D);
    if (LLVM_UNLIKELY(!mTerminated)) {
        if (last_byte == 0x85) {  //  Possible NEL terminator.
            mTerminated = (bytes >= 2) && (static_cast<unsigned>(line_end[-1]) == 0xC2);
        }
        else {
            // Possible LS or PS terminators.
            mTerminated = (bytes >= 3) && (static_cast<unsigned>(line_end[-2]) == 0xE2)
                                       && (static_cast<unsigned>(line_end[-1]) == 0x80)
                                       && ((last_byte == 0xA8) || (last_byte == 0xA9));
        }
    }
}

void EmitMatch::finalize_match(char * buffer_end) {
    if (!mTerminated) *mResultStr << "\n";
}

<<<<<<< HEAD


class GrepColourizationPipeline : public PipelineKernel {
public:
    GrepColourizationPipeline(BuilderRef b,
                              StreamSet * SourceCoords,
                              StreamSet * MatchSpans,
                              StreamSet * Basis,
                              Scalar * const callbackObject)
        : PipelineKernel(b
                         // signature
                         , "GrepColourization"
                         // num of threads
                         , 1
                         // kernel list
                         , {}
                         // called functions
                         , {}
                         // stream inputs
                         , {Bind("SourceCoords", SourceCoords, GreedyRate(1), Deferred()),
                            Bind("MatchSpans", MatchSpans, FixedRate(8), Deferred()),
                            Bind("Basis", Basis, BoundedRate(0, 1))}
                         // stream outputs
                         , {}
                         // input scalars
                         , {Binding{b->getIntAddrTy(), "callbackObject", callbackObject}}
                         // output scalars
                         , {}
                         // length assertions
                         , {}) {
        addAttribute(InternallySynchronized());
        addAttribute(MustExplicitlyTerminate());
        addAttribute(SideEffecting());
        // TODO: study the I/O settings to see what the best balance is for memory vs. throughput.

        // TODO: I'm not sure how safe the greedyrate is here. When compiling the nested kernel,
        // the pipeline compiler doesn't really understand how to treat the greedy input rate
        // as a "production" rate. The simulator inside needs more information to understand it
        // as a dataflow rate but current modelling system isn't very good for that.
    }

    void instantiateNestedPipeline(const std::unique_ptr<PipelineBuilder> & E) final {
        const std::string ESC = "\x1B";
        const std::vector<std::string> colorEscapes = {ESC + "[01;31m" + ESC + "[K", ESC + "[m"};
        const  unsigned insertLengthBits = 4;
        std::vector<unsigned> insertAmts;
        for (auto & s : colorEscapes) {insertAmts.push_back(s.size());}

        StreamSet * const MatchSpans = getInputStreamSet(1);
        StreamSet * const InsertMarks = E->CreateStreamSet(2, 1);
        E->CreateKernelCall<SpansToMarksKernel>(MatchSpans, InsertMarks);

        StreamSet * const InsertBixNum = E->CreateStreamSet(insertLengthBits, 1);
        E->CreateKernelCall<ZeroInsertBixNum>(insertAmts, InsertMarks, InsertBixNum);
  //      E->CreateKernelCall<DebugDisplayKernel>("InsertBixNum", InsertBixNum);
        StreamSet * const SpreadMask = InsertionSpreadMask(E, InsertBixNum, InsertPosition::Before);
  //      E->CreateKernelCall<DebugDisplayKernel>("SpreadMask", SpreadMask);

        // For each run of 0s marking insert positions, create a parallel
        // bixnum sequentially numbering the string insert positions.
        StreamSet * const InsertIndex = E->CreateStreamSet(insertLengthBits);
        E->CreateKernelCall<RunIndex>(SpreadMask, InsertIndex, nullptr, RunIndex::Kind::RunOf0);
   //     E->CreateKernelCall<DebugDisplayKernel>("InsertIndex", InsertIndex);
        // Baais bit streams expanded with 0 bits for each string to be inserted.

        StreamSet * const ExpandedBasis = E->CreateStreamSet(8);
        StreamSet * const Basis = getInputStreamSet(2);
        SpreadByMask(E, SpreadMask, Basis, ExpandedBasis);
  //      E->CreateKernelCall<DebugDisplayKernel>("ExpandedBasis", ExpandedBasis);

        // Map the match start/end marks to their positions in the expanded basis.
        StreamSet * const ExpandedMarks = E->CreateStreamSet(2);
        SpreadByMask(E, SpreadMask, InsertMarks, ExpandedMarks);

        StreamSet * ColorizedBasis = E->CreateStreamSet(8);
        E->CreateKernelCall<StringReplaceKernel>(colorEscapes, ExpandedBasis, SpreadMask, ExpandedMarks, InsertIndex, ColorizedBasis, -1);
  //      E->CreateKernelCall<DebugDisplayKernel>("ColorizedBasis", ColorizedBasis);

        StreamSet * const ColorizedBytes  = E->CreateStreamSet(1, 8);
        E->CreateKernelCall<P2SKernel>(ColorizedBasis, ColorizedBytes);

        StreamSet * ColorizedBreaks = E->CreateStreamSet(1);
        E->CreateKernelCall<UnixLinesKernelBuilder>(ColorizedBasis, ColorizedBreaks, UnterminatedLineAtEOF::Add1);

        StreamSet * const ColorizedCoords = E->CreateStreamSet(3, sizeof(size_t) * 8);
        E->CreateKernelCall<MatchCoordinatesKernel>(ColorizedBreaks, ColorizedBreaks, ColorizedCoords, 1);

        // TODO: source coords >= colorized coords until the final stride?
        // E->AssertEqualLength(SourceCoords, ColorizedCoords);

        StreamSet * const SourceCoords = getInputStreamSet(0);
        Scalar * const callbackObject = getInputScalarAt(0);
        Kernel * const matchK = E->CreateKernelCall<ColorizedReporter>(ColorizedBytes, SourceCoords, ColorizedCoords, callbackObject);
        matchK->link("accumulate_match_wrapper", accumulate_match_wrapper);
        matchK->link("finalize_match_wrapper", finalize_match_wrapper);
    }

};

void GrepEngine::applyColorization(const std::unique_ptr<ProgramBuilder> & E,
                                   StreamSet * SourceCoords,
                                   StreamSet * MatchSpans,
                                   StreamSet * Basis) {

    Scalar * const callbackObject = E->getInputScalar("callbackObject");

    if (UseNestedColourizationPipeline) {
        E->CreateNestedPipelineCall<GrepColourizationPipeline>(SourceCoords, MatchSpans, Basis, callbackObject);
    } else {
        std::string ESC = "\x1B";
        std::vector<std::string> colorEscapes = {ESC + "[01;31m" + ESC + "[K", ESC + "[m"};
        unsigned insertLengthBits = 4;
        std::vector<unsigned> insertAmts;
        for (auto & s : colorEscapes) {insertAmts.push_back(s.size());}

        StreamSet * const InsertMarks = E->CreateStreamSet(2, 1);
        E->CreateKernelCall<SpansToMarksKernel>(MatchSpans, InsertMarks);

        StreamSet * const InsertBixNum = E->CreateStreamSet(insertLengthBits, 1);
        E->CreateKernelCall<ZeroInsertBixNum>(insertAmts, InsertMarks, InsertBixNum);
   //     E->CreateKernelCall<DebugDisplayKernel>("InsertBixNum", InsertBixNum);
        StreamSet * const SpreadMask = InsertionSpreadMask(E, InsertBixNum, InsertPosition::Before);
   //     E->CreateKernelCall<DebugDisplayKernel>("SpreadMask", SpreadMask);

        // For each run of 0s marking insert positions, create a parallel
        // bixnum sequentially numbering the string insert positions.
        StreamSet * const InsertIndex = E->CreateStreamSet(insertLengthBits);
        E->CreateKernelCall<RunIndex>(SpreadMask, InsertIndex, nullptr, RunIndex::Kind::RunOf0);
  //      E->CreateKernelCall<DebugDisplayKernel>("InsertIndex", InsertIndex);
        // Baais bit streams expanded with 0 bits for each string to be inserted.

        StreamSet * ExpandedBasis = E->CreateStreamSet(8);
        SpreadByMask(E, SpreadMask, Basis, ExpandedBasis);
   //     E->CreateKernelCall<DebugDisplayKernel>("ExpandedBasis", ExpandedBasis);

        // Map the match start/end marks to their positions in the expanded basis.
        StreamSet * ExpandedMarks = E->CreateStreamSet(2);
        SpreadByMask(E, SpreadMask, InsertMarks, ExpandedMarks);

        StreamSet * ColorizedBasis = E->CreateStreamSet(8);
        E->CreateKernelCall<StringReplaceKernel>(colorEscapes, ExpandedBasis, SpreadMask, ExpandedMarks, InsertIndex, ColorizedBasis, -1);
   //     E->CreateKernelCall<DebugDisplayKernel>("ColorizedBasis", ColorizedBasis);

        StreamSet * const ColorizedBytes  = E->CreateStreamSet(1, 8);
        E->CreateKernelCall<P2SKernel>(ColorizedBasis, ColorizedBytes);

        StreamSet * ColorizedBreaks = E->CreateStreamSet(1);
        E->CreateKernelCall<UnixLinesKernelBuilder>(ColorizedBasis, ColorizedBreaks, UnterminatedLineAtEOF::Add1);

        StreamSet * const ColorizedCoords = E->CreateStreamSet(3, sizeof(size_t) * 8);
        E->CreateKernelCall<MatchCoordinatesKernel>(ColorizedBreaks, ColorizedBreaks, ColorizedCoords, 1);

        // TODO: source coords >= colorized coords until the final stride?
        // E->AssertEqualLength(SourceCoords, ColorizedCoords);

        Kernel * const matchK = E->CreateKernelCall<ColorizedReporter>(ColorizedBytes, SourceCoords, ColorizedCoords, callbackObject);
        matchK->link("accumulate_match_wrapper", accumulate_match_wrapper);
        matchK->link("finalize_match_wrapper", finalize_match_wrapper);
    }

}




void EmitMatchesEngine::grepPipeline(const std::unique_ptr<ProgramBuilder> & E, StreamSet * ByteStream, bool BatchMode) {
=======
void EmitMatchesEngine::applyColorization(ProgBuilderRef E,
                                          StreamSet * MatchSpans,
                                          StreamSet * Basis,
                                          StreamSet * ColorizedBasis) {
    std::string ESC = "\x1B";
    std::vector<std::string> colorEscapes = {ESC + "[01;31m" + ESC + "[K", ESC + "[m"};
    unsigned insertLengthBits = 4;
    std::vector<unsigned> insertAmts;
    for (auto & s : colorEscapes) {insertAmts.push_back(s.size());}

    StreamSet * const InsertMarks = E->CreateStreamSet(2, 1);
    E->CreateKernelCall<SpansToMarksKernel>(MatchSpans, InsertMarks);

    StreamSet * const InsertBixNum = E->CreateStreamSet(insertLengthBits, 1);
    E->CreateKernelCall<ZeroInsertBixNum>(insertAmts, InsertMarks, InsertBixNum);
    //E->CreateKernelCall<DebugDisplayKernel>("InsertBixNum", InsertBixNum);
    StreamSet * const SpreadMask = InsertionSpreadMask(E, InsertBixNum, InsertPosition::Before);
    //E->CreateKernelCall<DebugDisplayKernel>("SpreadMask", SpreadMask);

    // For each run of 0s marking insert positions, create a parallel
    // bixnum sequentially numbering the string insert positions.
    StreamSet * const InsertIndex = E->CreateStreamSet(insertLengthBits);
    E->CreateKernelCall<RunIndex>(SpreadMask, InsertIndex, nullptr, RunIndex::Kind::RunOf0);
    //if (mIllustrator) mIllustrator->captureBixNum(E, "InsertIndex", InsertIndex);

    // Baais bit streams expanded with 0 bits for each string to be inserted.
    StreamSet * ExpandedBasis = E->CreateStreamSet(8);
    SpreadByMask(E, SpreadMask, Basis, ExpandedBasis);
    //E->CreateKernelCall<DebugDisplayKernel>("ExpandedBasis", ExpandedBasis);

    // Map the match start/end marks to their positions in the expanded basis.
    StreamSet * ExpandedMarks = E->CreateStreamSet(2);
    SpreadByMask(E, SpreadMask, InsertMarks, ExpandedMarks);
    if (mIllustrator) mIllustrator->captureBitstream(E, "SpreadMask", SpreadMask);
    if (mIllustrator) mIllustrator->captureBixNum(E, "InsertMarks", InsertMarks);
    if (mIllustrator) mIllustrator->captureBixNum(E, "ExpandedMarks", ExpandedMarks);

    E->CreateKernelCall<StringReplaceKernel>(colorEscapes, ExpandedBasis, SpreadMask, ExpandedMarks, InsertIndex, ColorizedBasis, -1);
}

void EmitMatchesEngine::grepPipeline(ProgBuilderRef E, StreamSet * ByteStream, bool BatchMode) {
>>>>>>> 7733e6f6
    StreamSet * SourceStream = getBasis(E, ByteStream);

    grepPrologue(E, SourceStream);

    prepareExternalStreams(E, SourceStream);

    StreamSet * Matches = E->CreateStreamSet();
    RunGrep(E, mRE, SourceStream, Matches);
    if (mIllustrator) mIllustrator->captureBitstream(E, "ICGrep Matches", Matches);
    if (hasComponent(mExternalComponents, Component::MatchSpans)) {
        StreamSet * MatchSpans;
        MatchSpans = getMatchSpan(E, mRE, Matches);
        if (mIllustrator) mIllustrator->captureBitstream(E, "Matches", Matches);
        if (mIllustrator) mIllustrator->captureBitstream(E, "MatchSpans", MatchSpans);
        if (UnicodeIndexing) {
            StreamSet * u8initial = E->CreateStreamSet(1, 1);
            E->CreateKernelCall<LineStartsKernel>(mU8index, u8initial);
            StreamSet * ExpandedSpans = E->CreateStreamSet(1, 1);
            SpreadByMask(E, u8initial, MatchSpans, ExpandedSpans);
            if (mIllustrator) mIllustrator->captureBitstream(E, "ExpandedSpans", ExpandedSpans);
            if (mIllustrator) mIllustrator->captureBitstream(E, "u8initial", u8initial);
            StreamSet * FilledSpans = E->CreateStreamSet(1, 1);
            E->CreateKernelCall<U8Spans>(ExpandedSpans, mU8index, FilledSpans);
            if (mIllustrator) mIllustrator->captureBitstream(E, "FilledSpans", FilledSpans);
            Matches = FilledSpans;
        } else {
            Matches = MatchSpans;
        }
    } else {
        if (mIndexAlphabet == &cc::Unicode) {
            StreamSet * u8index1 = E->CreateStreamSet(1, 1);
            E->CreateKernelCall<AddSentinel>(mU8index, u8index1);
            StreamSet * Results = E->CreateStreamSet(1, 1);
            SpreadByMask(E, u8index1, Matches, Results);
            Matches = Results;
        }
    }

    StreamSet * MatchedLineEnds = Matches;
    if (hasComponent(mExternalComponents, Component::MoveMatchesToEOL)) {
        StreamSet * const MovedMatches = E->CreateStreamSet();
        E->CreateKernelCall<MatchedLinesKernel>(Matches, mLineBreakStream, MovedMatches);
        MatchedLineEnds = MovedMatches;
    }
    if (mInvertMatches) {
        StreamSet * const InvertedMatches = E->CreateStreamSet();
        E->CreateKernelCall<InvertMatchesKernel>(MatchedLineEnds, mLineBreakStream, InvertedMatches);
        MatchedLineEnds = InvertedMatches;
    }
    if (mMaxCount > 0) {
        StreamSet * const TruncatedMatches = E->CreateStreamSet();
        Scalar * const maxCount = E->getInputScalar("maxCount");
        E->CreateKernelCall<UntilNkernel>(maxCount, MatchedLineEnds, TruncatedMatches);
        MatchedLineEnds = TruncatedMatches;
    }

    bool hasContext = (mAfterContext != 0) || (mBeforeContext != 0);
    bool needsColoring = mColoring && !mInvertMatches;
    if (mIllustrator) mIllustrator->captureBitstream(E, "MatchedLineEnds", MatchedLineEnds);
    StreamSet * MatchesByLine = nullptr;
    if (needsColoring | hasContext) {
        MatchesByLine = E->CreateStreamSet(1, 1);
        FilterByMask(E, mLineBreakStream, MatchedLineEnds, MatchesByLine);
        if (mIllustrator) mIllustrator->captureBitstream(E, "MatchesByLine", MatchesByLine);
    }
    if (hasContext) {
        StreamSet * ContextByLine = E->CreateStreamSet(1, 1);
        E->CreateKernelCall<ContextSpan>(MatchesByLine, ContextByLine, mBeforeContext, mAfterContext);
        StreamSet * SelectedLines = E->CreateStreamSet(1, 1);
        SpreadByMask(E, mLineBreakStream, ContextByLine, SelectedLines);
        MatchedLineEnds = SelectedLines;
        MatchesByLine = ContextByLine;
    }

    if (needsColoring) {
        StreamSet * SourceCoords = nullptr;
        if (BatchMode) {
            //llvm::errs() << "Batch mode calling BatchCoordinatesKernel\n";
            SourceCoords = E->CreateStreamSet(1, sizeof(size_t) * 8);
            Scalar * const callbackObject = E->getInputScalar("callbackObject");
            Kernel * const batchK = E->CreateKernelCall<BatchCoordinatesKernel>(MatchedLineEnds, mLineBreakStream, SourceCoords, callbackObject);
            batchK->link("get_file_count_wrapper", get_file_count_wrapper);
            batchK->link("get_file_start_pos_wrapper", get_file_start_pos_wrapper);
            batchK->link("set_batch_line_number_wrapper", set_batch_line_number_wrapper);
            //E->CreateKernelCall<DebugDisplayKernel>("SourceCoords", SourceCoords);
        } else {
            SourceCoords = E->CreateStreamSet(3, sizeof(size_t) * 8);
            E->CreateKernelCall<MatchCoordinatesKernel>(MatchedLineEnds, mLineBreakStream, SourceCoords, 1);
        }

        StreamSet * LineStarts = E->CreateStreamSet(1, 1);
        E->CreateKernelCall<LineStartsKernel>(mLineBreakStream, LineStarts);
        if (mIllustrator) mIllustrator->captureBitstream(E, "LineStarts", LineStarts);
        StreamSet * MatchedLineStarts = E->CreateStreamSet(1, 1);
        SpreadByMask(E, LineStarts, MatchesByLine, MatchedLineStarts);

        StreamSet * Filtered = E->CreateStreamSet(1, 8);
        E->CreateKernelCall<MatchFilterKernel>(MatchedLineStarts, mLineBreakStream, ByteStream, Filtered);

        StreamSet * MatchedLineSpans = E->CreateStreamSet(1, 1);
        E->CreateKernelCall<LineSpansKernel>(MatchedLineStarts, MatchedLineEnds, MatchedLineSpans);
        //E->CreateKernelCall<DebugDisplayKernel>("MatchedLineSpans", MatchedLineSpans);

        StreamSet * FilteredMatchSpans = E->CreateStreamSet(1, 1);
        FilterByMask(E, MatchedLineSpans, Matches, FilteredMatchSpans);
        //E->CreateKernelCall<DebugDisplayKernel>("FilteredMatchSpans", FilteredMatchSpans);

        StreamSet * FilteredBasis = E->CreateStreamSet(8, 1);
        if (codegen::SplitTransposition) {
            Staged_S2P(E, Filtered, FilteredBasis);
        } else {
            E->CreateKernelCall<S2PKernel>(Filtered, FilteredBasis);
        }

        applyColorization(E, SourceCoords, FilteredMatchSpans, FilteredBasis);

    } else { // Non colorized output
        if (MatchCoordinateBlocks > 0) {
            StreamSet * MatchCoords = E->CreateStreamSet(3, sizeof(size_t) * 8);
            E->CreateKernelCall<MatchCoordinatesKernel>(MatchedLineEnds, mLineBreakStream, MatchCoords, MatchCoordinateBlocks);
            Scalar * const callbackObject = E->getInputScalar("callbackObject");
            Kernel * const matchK = E->CreateKernelCall<MatchReporter>(ByteStream, MatchCoords, callbackObject);
            matchK->link("accumulate_match_wrapper", accumulate_match_wrapper);
            matchK->link("finalize_match_wrapper", finalize_match_wrapper);
        } else {
            if (BatchMode) {
                Scalar * const callbackObject = E->getInputScalar("callbackObject");
                Kernel * const scanBatchK = E->CreateKernelCall<ScanBatchKernel>(MatchedLineEnds, mLineBreakStream, ByteStream, callbackObject, ScanMatchBlocks);
                scanBatchK->link("get_file_count_wrapper", get_file_count_wrapper);
                scanBatchK->link("get_file_start_pos_wrapper", get_file_start_pos_wrapper);
                scanBatchK->link("set_batch_line_number_wrapper", set_batch_line_number_wrapper);
                scanBatchK->link("accumulate_match_wrapper", accumulate_match_wrapper);
                scanBatchK->link("finalize_match_wrapper", finalize_match_wrapper);
            } else {
                Scalar * const callbackObject = E->getInputScalar("callbackObject");
                Kernel * const matchK = E->CreateKernelCall<ScanMatchKernel>(MatchedLineEnds, mLineBreakStream, ByteStream, callbackObject, ScanMatchBlocks);
                matchK->link("accumulate_match_wrapper", accumulate_match_wrapper);
                matchK->link("finalize_match_wrapper", finalize_match_wrapper);
            }
        }
    }
    //E->CreateKernelCall<StdOutKernel>(ColorizedBytes);
}


void EmitMatchesEngine::grepCodeGen() {
    auto & idb = mGrepDriver.getBuilder();

    auto E1 = mGrepDriver.makePipeline(
                // inputs
                {Binding{idb->getSizeTy(), "useMMap"},
                Binding{idb->getInt32Ty(), "fileDescriptor"},
                Binding{idb->getIntAddrTy(), "callbackObject"},
                Binding{idb->getIntAddrTy(), "illustratorAddr"},
                Binding{idb->getSizeTy(), "maxCount"}}
                ,// output
                {Binding{idb->getInt64Ty(), "countResult"}});

    Scalar * const useMMap = E1->getInputScalar("useMMap");
    Scalar * const fileDescriptor = E1->getInputScalar("fileDescriptor");
    if (mIllustrator) mIllustrator->registerIllustrator(E1->getInputScalar("illustratorAddr"));
    StreamSet * const ByteStream = E1->CreateStreamSet(1, ENCODING_BITS);
    
    E1->CreateKernelCall<FDSourceKernel>(useMMap, fileDescriptor, ByteStream);
    grepPipeline(E1, ByteStream);
    E1->setOutputScalar("countResult", E1->CreateConstant(idb->getInt64(0)));
    mMainMethod = E1->compile();

    if (haveFileBatch()) {
        auto E2 = mGrepDriver.makePipeline(
                    // inputs
                    {Binding{idb->getInt8PtrTy(), "buffer"},
                    Binding{idb->getSizeTy(), "length"},
                    Binding{idb->getIntAddrTy(), "callbackObject"},
                    Binding{idb->getIntAddrTy(), "illustratorAddr"},
                    Binding{idb->getSizeTy(), "maxCount"}}
                    ,// output
                    {Binding{idb->getInt64Ty(), "countResult"}});

        Scalar * const buffer = E2->getInputScalar("buffer");
        Scalar * const length = E2->getInputScalar("length");
        if (mIllustrator) mIllustrator->registerIllustrator(E2->getInputScalar("illustratorAddr"));
        StreamSet * const InternalBytes = E2->CreateStreamSet(1, 8);
        E2->CreateKernelCall<MemorySourceKernel>(buffer, length, InternalBytes);
        grepPipeline(E2, InternalBytes, /* BatchMode = */ true);
        E2->setOutputScalar("countResult", E2->CreateConstant(idb->getInt64(0)));
        mBatchMethod = E2->compile();
    }
}

//
//  The doGrep methods apply a GrepEngine to a single file, processing the results
//  differently based on the engine type.

bool canMMap(const std::string & fileName) {
    if (fileName == "-") return false;
    namespace fs = boost::filesystem;
    fs::path p(fileName);
    boost::system::error_code errc;
    fs::file_status s = fs::status(p, errc);
    return !errc && is_regular_file(s);
}


uint64_t GrepEngine::doGrep(const std::vector<std::string> & fileNames, std::ostringstream & strm) {
    typedef uint64_t (*GrepFunctionType)(bool useMMap, int32_t fileDescriptor, GrepCallBackObject *, kernel::ParabixIllustrator *, size_t maxCount);
    auto f = reinterpret_cast<GrepFunctionType>(mMainMethod);
    uint64_t resultTotal = 0;

    for (auto fileName : fileNames) {
        GrepCallBackObject handler;
        bool useMMap = mPreferMMap && canMMap(fileName);
        int32_t fileDescriptor = openFile(fileName, strm);
        if (fileDescriptor == -1) return 0;
        uint64_t grepResult = f(useMMap, fileDescriptor, &handler, mIllustrator, mMaxCount);
        close(fileDescriptor);
        if (handler.binaryFileSignalled()) {
            llvm::errs() << "Binary file " << fileName << "\n";
        }
        else {
            showResult(grepResult, fileName, strm);
            resultTotal += grepResult;
        }
    }
    if (mIllustrator) mIllustrator->displayAllCapturedData();
    return resultTotal;
}

std::string GrepEngine::linePrefix(std::string fileName) {
    if (!mShowFileNames) return "";
    if (fileName == "-") {
        return mStdinLabel + mFileSuffix;
    }
    else {
        return fileName + mFileSuffix;
    }
}

// Default: do not show anything
void GrepEngine::showResult(uint64_t grepResult, const std::string & fileName, std::ostringstream & strm) {
}

void CountOnlyEngine::showResult(uint64_t grepResult, const std::string & fileName, std::ostringstream & strm) {
    if (mShowFileNames) strm << linePrefix(fileName);
    strm << grepResult << "\n";
}

void MatchOnlyEngine::showResult(uint64_t grepResult, const std::string & fileName, std::ostringstream & strm) {
    if (grepResult == mRequiredCount) {
       strm << linePrefix(fileName);
    }
}

uint64_t EmitMatchesEngine::doGrep(const std::vector<std::string> & fileNames, std::ostringstream & strm) {
    if (fileNames.size() == 1) {
        typedef uint64_t (*GrepFunctionType)(bool useMMap, int32_t fileDescriptor, EmitMatch *, kernel::ParabixIllustrator *, size_t maxCount);
        auto f = reinterpret_cast<GrepFunctionType>(mMainMethod);
        EmitMatch accum(mShowFileNames, mShowLineNumbers, ((mBeforeContext > 0) || (mAfterContext > 0)), mInitialTab);
        accum.setStringStream(&strm);
        bool useMMap;
        int32_t fileDescriptor;
        if (fileNames[0] == "-") {
            fileDescriptor = STDIN_FILENO;
            accum.setFileLabel(mStdinLabel);
            useMMap = false;
        } else {
            fileDescriptor= openFile(fileNames[0], strm);
            if (fileDescriptor == -1) return 0;
            accum.setFileLabel(fileNames[0]);
            useMMap = mPreferMMap && canMMap(fileNames[0]);
        }
<<<<<<< HEAD
        assert (f);
        f(useMMap, fileDescriptor, &accum, mMaxCount);
=======
        f(useMMap, fileDescriptor, &accum, mIllustrator, mMaxCount);
>>>>>>> 7733e6f6
        close(fileDescriptor);
        if (accum.binaryFileSignalled()) {
            accum.mResultStr->clear();
            accum.mResultStr->str("");
        }
        if (accum.mLineCount > 0) grepMatchFound = true;
        if (mIllustrator) mIllustrator->displayAllCapturedData();
        return accum.mLineCount;
    } else {
        //llvm::errs() << "filenames.size() = " << fileNames.size() << "\n";
        //for (auto & name : fileNames) { llvm::errs() << name << "\n";}
        typedef uint64_t (*GrepBatchFunctionType)(char * buffer, size_t length, EmitMatch *, size_t maxCount);
        auto f = reinterpret_cast<GrepBatchFunctionType>(mBatchMethod);
        EmitMatch accum(mShowFileNames, mShowLineNumbers, ((mBeforeContext > 0) || (mAfterContext > 0)), mInitialTab);
        accum.setStringStream(&strm);
        std::vector<int32_t> fileDescriptor(fileNames.size());
        std::vector<size_t> fileSize(fileNames.size(), 0);
        size_t cumulativeSize = 0;
        unsigned filesOpened = 0;
        for (unsigned i = 0; i < fileNames.size(); i++) {
            fileDescriptor[i] = openFile(fileNames[i], strm);
            if (fileDescriptor[i] == -1) continue;  // File error; skip.
            struct stat st;
            if (fstat(fileDescriptor[i], &st) != 0) continue;
            fileSize[i] = st.st_size;
            cumulativeSize += st.st_size;
            filesOpened++;
        }
        cumulativeSize += filesOpened;  // Add an extra byte per file for possible '\n'.
        size_t aligned_size = (cumulativeSize + batch_alignment - 1) & -batch_alignment;

        AlignedAllocator<char, batch_alignment> alloc;
        accum.mBatchBuffer = alloc.allocate(aligned_size, 0);
        if (accum.mBatchBuffer == nullptr) {
            llvm::report_fatal_error("Unable to allocate batch buffer of size: " + std::to_string(aligned_size));
        }
        char * current_base = accum.mBatchBuffer;
        size_t current_start_position = 0;
        accum.mFileNames.reserve(filesOpened);
        accum.mFileStartPositions.reserve(filesOpened);

        for (unsigned i = 0; i < fileNames.size(); i++) {
            if (fileDescriptor[i] == -1) continue;  // Error opening file; skip.
            ssize_t bytes_read = read(fileDescriptor[i], current_base, fileSize[i]);
            close(fileDescriptor[i]);
            if (bytes_read <= 0) continue; // No data or error reading the file; skip.
            if ((mBinaryFilesMode == argv::WithoutMatch) || (mBinaryFilesMode == argv::Binary)) {
                auto null_byte_ptr = memchr(current_base, char (0), bytes_read);
                if (null_byte_ptr != nullptr) { // Binary file;
                    // Silently skip in the WithoutMatch mode
                    if (mBinaryFilesMode == argv::WithoutMatch) continue;
                    strm << "Binary file: " << fileNames[i] << " skipped.\n";
                }
            }
            accum.mFileNames.push_back(fileNames[i]);
            accum.mFileStartPositions.push_back(current_start_position);
            current_base += bytes_read;
            current_start_position += bytes_read;
            if (*(current_base - 1) != '\n') {
                *current_base = '\n';
                current_base++;
                current_start_position++;
            }
        }
        if (accum.mFileNames.size() > 0) {
            accum.setFileLabel(accum.mFileNames[0]);
            accum.mFileStartLineNumbers.resize(accum.mFileNames.size());
            // Initialize to the maximum integer value so that tests
            // will not rule that we are past a given file until the
            // actual limit is computed.
            for (unsigned i = 0; i < accum.mFileStartLineNumbers.size(); i++) {
                accum.mFileStartLineNumbers[i] = ~static_cast<size_t>(0);
            }
            f(accum.mBatchBuffer, current_start_position, &accum, mMaxCount);
        }
        alloc.deallocate(accum.mBatchBuffer, 0);
        if (accum.mLineCount > 0) grepMatchFound = true;
        if (mIllustrator) mIllustrator->displayAllCapturedData();
        return accum.mLineCount;
    }
}

// Open a file and return its file desciptor.
int32_t GrepEngine::openFile(const std::string & fileName, std::ostringstream & msgstrm) {
    if (fileName == "-") {
        return STDIN_FILENO;
    }
    else {
        struct stat sb;
        int32_t fileDescriptor = open(fileName.c_str(), O_RDONLY);
        if (LLVM_UNLIKELY(fileDescriptor == -1)) {
            if (!mSuppressFileMessages) {
                if (errno == EACCES) {
                    msgstrm << "icgrep: " << fileName << ": Permission denied.\n";
                }
                else if (errno == ENOENT) {
                    msgstrm << "icgrep: " << fileName << ": No such file.\n";
                }
                else {
                    msgstrm << "icgrep: " << fileName << ": Failed.\n";
                }
            }
            return fileDescriptor;
        }
        if (stat(fileName.c_str(), &sb) == 0 && S_ISDIR(sb.st_mode)) {
            if (!mSuppressFileMessages) {
                msgstrm << "icgrep: " << fileName << ": Is a directory.\n";
            }
            close(fileDescriptor);
            return -1;
        }
        if (TraceFiles) {
            llvm::errs() << "Opened " << fileName << ".\n";
        }
        return fileDescriptor;
    }
}

// The process of searching a group of files may use a sequential or a task
// parallel approach.

void * DoGrepThreadFunction(void *args) {
    assert (args);
    return reinterpret_cast<GrepEngine *>(args)->DoGrepThreadMethod();
}

bool GrepEngine::searchAllFiles() {
    std::vector<pthread_t> threads(codegen::TaskThreads);

    for(unsigned long i = 1; i < codegen::TaskThreads; ++i) {
        const int rc = pthread_create(&threads[i], nullptr, DoGrepThreadFunction, (void *)this);
        if (rc) {
            llvm::report_fatal_error("Failed to create thread: code " + std::to_string(rc));
        }
    }
    // Main thread also does the work;
    DoGrepThreadMethod();
    for(unsigned i = 1; i < codegen::TaskThreads; ++i) {
        void * status = nullptr;
        const int rc = pthread_join(threads[i], &status);
        if (rc) {
            llvm::report_fatal_error("Failed to join thread: code " + std::to_string(rc));
        }
    }
    return grepMatchFound;
}

// DoGrep thread function.
void * GrepEngine::DoGrepThreadMethod() {

    unsigned fileIdx = mNextFileToGrep++;
    while (fileIdx < mFileGroups.size()) {
        const auto grepResult = doGrep(mFileGroups[fileIdx], mResultStrs[fileIdx]);
        mFileStatus[fileIdx] = FileStatus::GrepComplete;
        if (grepResult > 0) {
            grepMatchFound = true;
        }
        if ((mEngineKind == EngineKind::QuietMode) && grepMatchFound) {
            if (pthread_self() != mEngineThread) {
                pthread_exit(nullptr);
            }
            return nullptr;
        }
        fileIdx = mNextFileToGrep++;
        if (pthread_self() == mEngineThread) {
            while ((mNextFileToPrint < mFileGroups.size()) && (mFileStatus[mNextFileToPrint] == FileStatus::GrepComplete)) {
                const auto output = mResultStrs[mNextFileToPrint].str();
                if (!output.empty()) {
                    llvm::outs() << output;
                }
                mFileStatus[mNextFileToPrint] = FileStatus::PrintComplete;
                mNextFileToPrint++;
            }
        }
    }
    if (pthread_self() != mEngineThread) {
        pthread_exit(nullptr);
    }
    while (mNextFileToPrint < mFileGroups.size()) {
        const bool readyToPrint = (mFileStatus[mNextFileToPrint] == FileStatus::GrepComplete);
        if (readyToPrint) {
            const auto output = mResultStrs[mNextFileToPrint].str();
            if (!output.empty()) {
                llvm::outs() << output;
            }
            mFileStatus[mNextFileToPrint] = FileStatus::PrintComplete;
            mNextFileToPrint++;
        } else {
            sched_yield();
        }
    }
    if (mGrepStdIn) {
        std::ostringstream s;
        const auto grepResult = doGrep({"-"}, s);
        llvm::outs() << s.str();
        if (grepResult) grepMatchFound = true;
    }
    return nullptr;
}

InternalSearchEngine::InternalSearchEngine(BaseDriver &driver) :
    mGrepRecordBreak(GrepRecordBreakKind::LF),
    mCaseInsensitive(false),
    mGrepDriver(driver),
    mMainMethod(nullptr),
    mNumOfThreads(1) {}

void InternalSearchEngine::grepCodeGen(re::RE * matchingRE) {
    auto & idb = mGrepDriver.getBuilder();

    re::CC * breakCC = nullptr;
    if (mGrepRecordBreak == GrepRecordBreakKind::Null) {
        breakCC = re::makeCC(0x0, &cc::Unicode);
    } else {// if (mGrepRecordBreak == GrepRecordBreakKind::LF)
        breakCC = re::makeCC(0x0A, &cc::Unicode);
    }

    matchingRE = re::exclude_CC(matchingRE, breakCC);
    matchingRE = resolveAnchors(matchingRE, breakCC);
    matchingRE = resolveCaseInsensitiveMode(matchingRE, mCaseInsensitive);
    matchingRE = regular_expression_passes(matchingRE);
    matchingRE = toUTF8(matchingRE);

    auto E = mGrepDriver.makePipeline({Binding{idb->getInt8PtrTy(), "buffer"},
                                       Binding{idb->getSizeTy(), "length"},
                                       Binding{idb->getIntAddrTy(), "accumulator"}});
    E->setNumOfThreads(mNumOfThreads);

    Scalar * const buffer = E->getInputScalar(0);
    Scalar * const length = E->getInputScalar(1);
    Scalar * const callbackObject = E->getInputScalar(2);
    StreamSet * ByteStream = E->CreateStreamSet(1, 8);
    E->CreateKernelCall<MemorySourceKernel>(buffer, length, ByteStream);

    StreamSet * RecordBreakStream = E->CreateStreamSet();
    StreamSet * BasisBits = E->CreateStreamSet(8);
    E->CreateKernelCall<S2PKernel>(ByteStream, BasisBits);
    E->CreateKernelCall<CharacterClassKernelBuilder>(std::vector<re::CC *>{breakCC}, BasisBits, RecordBreakStream);

    StreamSet * u8index = E->CreateStreamSet();
    E->CreateKernelCall<UTF8_index>(BasisBits, u8index);

    StreamSet * MatchResults = E->CreateStreamSet();
    auto options = std::make_unique<GrepKernelOptions>(&cc::UTF8);
    options->setRE(matchingRE);
    options->setSource(BasisBits);
    options->setResults(MatchResults);
    options->addExternal("UTF8_index", u8index);
    E->CreateKernelCall<ICGrepKernel>(std::move(options));
    StreamSet * MatchingRecords = E->CreateStreamSet();
    E->CreateKernelCall<MatchedLinesKernel>(MatchResults, RecordBreakStream, MatchingRecords);

    if (MatchCoordinateBlocks > 0) {
        StreamSet * MatchCoords = E->CreateStreamSet(3, sizeof(size_t) * 8);
        E->CreateKernelCall<MatchCoordinatesKernel>(MatchingRecords, RecordBreakStream, MatchCoords, MatchCoordinateBlocks);
        Kernel * const matchK = E->CreateKernelCall<MatchReporter>(ByteStream, MatchCoords, callbackObject);
        matchK->link("accumulate_match_wrapper", accumulate_match_wrapper);
        matchK->link("finalize_match_wrapper", finalize_match_wrapper);
    } else {
        Kernel * const scanMatchK = E->CreateKernelCall<ScanMatchKernel>(MatchingRecords, RecordBreakStream, ByteStream, callbackObject, ScanMatchBlocks);
        scanMatchK->link("accumulate_match_wrapper", accumulate_match_wrapper);
        scanMatchK->link("finalize_match_wrapper", finalize_match_wrapper);
    }

    mMainMethod = E->compile();
}

InternalSearchEngine::InternalSearchEngine(const std::unique_ptr<grep::GrepEngine> & engine)
    : InternalSearchEngine(engine->mGrepDriver) {}

InternalSearchEngine::~InternalSearchEngine() { }


void InternalSearchEngine::doGrep(const char * search_buffer, size_t bufferLength, MatchAccumulator & accum) {
    typedef void (*GrepFunctionType)(const char * buffer, const size_t length, MatchAccumulator *);
    auto f = reinterpret_cast<GrepFunctionType>(mMainMethod);
    f(search_buffer, bufferLength, &accum);
}

InternalMultiSearchEngine::InternalMultiSearchEngine(BaseDriver &driver) :
    mGrepRecordBreak(GrepRecordBreakKind::LF),
    mCaseInsensitive(false),
    mGrepDriver(driver),
    mMainMethod(nullptr),
    mNumOfThreads(1) {}

InternalMultiSearchEngine::InternalMultiSearchEngine(const std::unique_ptr<grep::GrepEngine> & engine) :
    InternalMultiSearchEngine(engine->mGrepDriver) {}

void InternalMultiSearchEngine::grepCodeGen(const re::PatternVector & patterns) {
    auto & idb = mGrepDriver.getBuilder();

    re::CC * breakCC = nullptr;
    if (mGrepRecordBreak == GrepRecordBreakKind::Null) {
        breakCC = re::makeByte(0x0);
    } else {// if (mGrepRecordBreak == GrepRecordBreakKind::LF)
        breakCC = re::makeByte(0x0A);
    }

    auto E = mGrepDriver.makePipeline({Binding{idb->getInt8PtrTy(), "buffer"},
        Binding{idb->getSizeTy(), "length"},
        Binding{idb->getIntAddrTy(), "accumulator"}});
    E->setNumOfThreads(mNumOfThreads);

    Scalar * const buffer = E->getInputScalar(0);
    Scalar * const length = E->getInputScalar(1);
    Scalar * const callbackObject = E->getInputScalar(2);
    StreamSet * ByteStream = E->CreateStreamSet(1, 8);
    E->CreateKernelCall<MemorySourceKernel>(buffer, length, ByteStream);

    StreamSet * RecordBreakStream = E->CreateStreamSet();
    StreamSet * BasisBits = E->CreateStreamSet(8);
    E->CreateKernelCall<S2PKernel>(ByteStream, BasisBits);
    E->CreateKernelCall<CharacterClassKernelBuilder>(std::vector<re::CC *>{breakCC}, BasisBits, RecordBreakStream);

    StreamSet * u8index = E->CreateStreamSet();
    E->CreateKernelCall<UTF8_index>(BasisBits, u8index);

    StreamSet * resultsSoFar = RecordBreakStream;

    const auto n = patterns.size();

    for (unsigned i = 0; i < n; i++) {
        StreamSet * const MatchResults = E->CreateStreamSet();

        auto options = std::make_unique<GrepKernelOptions>();

        auto r = resolveCaseInsensitiveMode(patterns[i].second, mCaseInsensitive);
        r = re::exclude_CC(r, breakCC);
        r = resolveAnchors(r, breakCC);
        r = regular_expression_passes(r);
        r = toUTF8(r);

        options->setRE(r);
        options->setSource(BasisBits);
        options->setResults(MatchResults);
        const auto isExclude = patterns[i].first == re::PatternKind::Exclude;
        if (i != 0 || !isExclude) {
            options->setCombiningStream(isExclude ? GrepCombiningType::Exclude : GrepCombiningType::Include, resultsSoFar);
        }
        options->addExternal("UTF8_index", u8index);
        E->CreateKernelCall<ICGrepKernel>(std::move(options));
        resultsSoFar = MatchResults;
    }

    if (MatchCoordinateBlocks > 0) {
        StreamSet * MatchCoords = E->CreateStreamSet(3, sizeof(size_t) * 8);
        E->CreateKernelCall<MatchCoordinatesKernel>(resultsSoFar, RecordBreakStream, MatchCoords, MatchCoordinateBlocks);
        Kernel * const matchK = E->CreateKernelCall<MatchReporter>(ByteStream, MatchCoords, callbackObject);
        matchK->link("accumulate_match_wrapper", accumulate_match_wrapper);
        matchK->link("finalize_match_wrapper", finalize_match_wrapper);
    } else {
        Kernel * const scanMatchK = E->CreateKernelCall<ScanMatchKernel>(resultsSoFar, RecordBreakStream, ByteStream, callbackObject, ScanMatchBlocks);
        scanMatchK->link("accumulate_match_wrapper", accumulate_match_wrapper);
        scanMatchK->link("finalize_match_wrapper", finalize_match_wrapper);
    }

    mMainMethod = E->compile();
}

void InternalMultiSearchEngine::doGrep(const char * search_buffer, size_t bufferLength, MatchAccumulator & accum) {
    typedef void (*GrepFunctionType)(const char * buffer, const size_t length, MatchAccumulator *);
    auto f = reinterpret_cast<GrepFunctionType>(mMainMethod);
    f(search_buffer, bufferLength, &accum);
}

class LineNumberAccumulator : public grep::MatchAccumulator {
public:
    LineNumberAccumulator() {}
    void accumulate_match(const size_t lineNum, char * line_start, char * line_end) override;
    std::vector<uint64_t> && getAccumulatedLines() { return std::move(mLineNums); }
private:
    std::vector<uint64_t> mLineNums;
};

void LineNumberAccumulator::accumulate_match(const size_t lineNum, char * /* line_start */, char * /* line_end */) {
    mLineNums.push_back(lineNum);
}

std::vector<uint64_t> lineNumGrep(re::RE * pattern, const char * buffer, size_t bufSize) {
    LineNumberAccumulator accum;
    CPUDriver driver("driver");
    grep::InternalSearchEngine engine(driver);
    engine.setRecordBreak(grep::GrepRecordBreakKind::LF);
    engine.grepCodeGen(pattern);
    engine.doGrep(buffer, bufSize, accum);
    return accum.getAccumulatedLines();
}

class MatchOnlyAccumulator : public grep::MatchAccumulator {
public:
    MatchOnlyAccumulator() : mFoundMatch(false) {}
    void accumulate_match(const size_t lineNum, char * line_start, char * line_end) override;
    bool foundAnyMatches() { return mFoundMatch; }
private:
    bool mFoundMatch;
};

void MatchOnlyAccumulator::accumulate_match(const size_t lineNum, char * /* line_start */, char * /* line_end */) {
    mFoundMatch = true;
}

bool matchOnlyGrep(re::RE * pattern, const char * buffer, size_t bufSize) {
    MatchOnlyAccumulator accum;
    CPUDriver driver("driver");
    grep::InternalSearchEngine engine(driver);
    engine.setRecordBreak(grep::GrepRecordBreakKind::Null);
    engine.grepCodeGen(pattern);
    engine.doGrep(buffer, bufSize, accum);
    return accum.foundAnyMatches();
}

}<|MERGE_RESOLUTION|>--- conflicted
+++ resolved
@@ -739,9 +739,6 @@
     if (!mTerminated) *mResultStr << "\n";
 }
 
-<<<<<<< HEAD
-
-
 class GrepColourizationPipeline : public PipelineKernel {
 public:
     GrepColourizationPipeline(BuilderRef b,
@@ -902,53 +899,7 @@
 
 }
 
-
-
-
-void EmitMatchesEngine::grepPipeline(const std::unique_ptr<ProgramBuilder> & E, StreamSet * ByteStream, bool BatchMode) {
-=======
-void EmitMatchesEngine::applyColorization(ProgBuilderRef E,
-                                          StreamSet * MatchSpans,
-                                          StreamSet * Basis,
-                                          StreamSet * ColorizedBasis) {
-    std::string ESC = "\x1B";
-    std::vector<std::string> colorEscapes = {ESC + "[01;31m" + ESC + "[K", ESC + "[m"};
-    unsigned insertLengthBits = 4;
-    std::vector<unsigned> insertAmts;
-    for (auto & s : colorEscapes) {insertAmts.push_back(s.size());}
-
-    StreamSet * const InsertMarks = E->CreateStreamSet(2, 1);
-    E->CreateKernelCall<SpansToMarksKernel>(MatchSpans, InsertMarks);
-
-    StreamSet * const InsertBixNum = E->CreateStreamSet(insertLengthBits, 1);
-    E->CreateKernelCall<ZeroInsertBixNum>(insertAmts, InsertMarks, InsertBixNum);
-    //E->CreateKernelCall<DebugDisplayKernel>("InsertBixNum", InsertBixNum);
-    StreamSet * const SpreadMask = InsertionSpreadMask(E, InsertBixNum, InsertPosition::Before);
-    //E->CreateKernelCall<DebugDisplayKernel>("SpreadMask", SpreadMask);
-
-    // For each run of 0s marking insert positions, create a parallel
-    // bixnum sequentially numbering the string insert positions.
-    StreamSet * const InsertIndex = E->CreateStreamSet(insertLengthBits);
-    E->CreateKernelCall<RunIndex>(SpreadMask, InsertIndex, nullptr, RunIndex::Kind::RunOf0);
-    //if (mIllustrator) mIllustrator->captureBixNum(E, "InsertIndex", InsertIndex);
-
-    // Baais bit streams expanded with 0 bits for each string to be inserted.
-    StreamSet * ExpandedBasis = E->CreateStreamSet(8);
-    SpreadByMask(E, SpreadMask, Basis, ExpandedBasis);
-    //E->CreateKernelCall<DebugDisplayKernel>("ExpandedBasis", ExpandedBasis);
-
-    // Map the match start/end marks to their positions in the expanded basis.
-    StreamSet * ExpandedMarks = E->CreateStreamSet(2);
-    SpreadByMask(E, SpreadMask, InsertMarks, ExpandedMarks);
-    if (mIllustrator) mIllustrator->captureBitstream(E, "SpreadMask", SpreadMask);
-    if (mIllustrator) mIllustrator->captureBixNum(E, "InsertMarks", InsertMarks);
-    if (mIllustrator) mIllustrator->captureBixNum(E, "ExpandedMarks", ExpandedMarks);
-
-    E->CreateKernelCall<StringReplaceKernel>(colorEscapes, ExpandedBasis, SpreadMask, ExpandedMarks, InsertIndex, ColorizedBasis, -1);
-}
-
 void EmitMatchesEngine::grepPipeline(ProgBuilderRef E, StreamSet * ByteStream, bool BatchMode) {
->>>>>>> 7733e6f6
     StreamSet * SourceStream = getBasis(E, ByteStream);
 
     grepPrologue(E, SourceStream);
@@ -1220,12 +1171,8 @@
             accum.setFileLabel(fileNames[0]);
             useMMap = mPreferMMap && canMMap(fileNames[0]);
         }
-<<<<<<< HEAD
         assert (f);
-        f(useMMap, fileDescriptor, &accum, mMaxCount);
-=======
         f(useMMap, fileDescriptor, &accum, mIllustrator, mMaxCount);
->>>>>>> 7733e6f6
         close(fileDescriptor);
         if (accum.binaryFileSignalled()) {
             accum.mResultStr->clear();
