--- conflicted
+++ resolved
@@ -232,7 +232,6 @@
 }
 
 void PDEPFieldDepositLogic(BuilderRef kb, llvm::Value * const numOfBlocks, unsigned fieldWidth, unsigned streamCount) {
-<<<<<<< HEAD
     Type * fieldTy = kb->getIntNTy(fieldWidth);
     Type * fieldPtrTy = PointerType::get(fieldTy, 0);
     Function * PDEP_func = nullptr;
@@ -260,36 +259,7 @@
     //  while field store is better.   Vector insert then store creates long dependence
     //  chains.
     //
-#define PREFER_FIELD_STORES_OVER_INSERT_ELEMENT
-=======
-        Type * fieldTy = kb->getIntNTy(fieldWidth);
-        Type * fieldPtrTy = PointerType::get(fieldTy, 0);
-        Constant * PDEP_func = nullptr;
-        if (fieldWidth == 64) {
-            PDEP_func = Intrinsic::getDeclaration(kb->getModule(), Intrinsic::x86_bmi_pdep_64);
-        } else if (fieldWidth == 32) {
-            PDEP_func = Intrinsic::getDeclaration(kb->getModule(), Intrinsic::x86_bmi_pdep_32);
-        }
-        BasicBlock * entry = kb->GetInsertBlock();
-        BasicBlock * processBlock = kb->CreateBasicBlock("processBlock");
-        BasicBlock * done = kb->CreateBasicBlock("done");
-        Constant * const ZERO = kb->getSize(0);
-        const unsigned fieldsPerBlock = kb->getBitBlockWidth()/fieldWidth;
-        kb->CreateBr(processBlock);
-        kb->SetInsertPoint(processBlock);
-        PHINode * blockOffsetPhi = kb->CreatePHI(kb->getSizeTy(), 2);
-        blockOffsetPhi->addIncoming(ZERO, entry);
-
-        SmallVector<Value *, 16> mask(fieldsPerBlock);
-        //  When operating on fields individually, we can use vector load/store with
-        //  extract/insert element operations, or we can use individual field load
-        //  and stores.   Individual field operations require fewer total operations,
-        //  but more memory instructions.   It may be that vector load/extract is better,
-        //  while field store is better.   Vector insert then store creates long dependence
-        //  chains.
-        //
 //#define PREFER_FIELD_STORES_OVER_INSERT_ELEMENT
->>>>>>> 2162d216
 #ifdef PREFER_FIELD_LOADS_OVER_EXTRACT_ELEMENT
     Value * depositMaskPtr = kb->getInputStreamBlockPtr("depositMask", ZERO, blockOffsetPhi);
     depositMaskPtr = kb->CreatePointerCast(depositMaskPtr, fieldPtrTy);
@@ -315,12 +285,8 @@
         Value * outputPtr = kb->getOutputStreamBlockPtr("outputStreamSet", kb->getInt32(j), blockOffsetPhi);
         outputPtr = kb->CreatePointerCast(outputPtr, fieldPtrTy);
 #else
-<<<<<<< HEAD
-        Value * outputStrm = kb->fwCast(mPDEPWidth, kb->allZeroes());
-=======
-           // Value * outputStrm = kb->fwCast(fieldWidth, kb->allZeroes());
-            Value * outputStrm = UndefValue::get(kb->fwVectorType(fieldWidth));
->>>>>>> 2162d216
+        // Value * outputStrm = kb->fwCast(mPDEPWidth, kb->allZeroes());
+        Value * outputStrm = UndefValue::get(kb->fwVectorType(fieldWidth));
 #endif
         for (unsigned i = 0; i < fieldsPerBlock; i++) {
 #ifdef PREFER_FIELD_LOADS_OVER_EXTRACT_ELEMENT
