--- conflicted
+++ resolved
@@ -847,13 +847,11 @@
     if (codegen::EnableDynamicMultithreading) {
         out << "+DM";
     }
-<<<<<<< HEAD
     if (codegen::EnableJumpGuidedSynchronizationVariables) {
         out << "+JGS";
-=======
+    }
     if (codegen::UseProcessThreadForIO) {
         out << "+IOT";
->>>>>>> 340aaee0
     }
     if (LLVM_UNLIKELY(codegen::AnyDebugOptionIsSet())) {
         if (DebugOptionIsSet(codegen::EnableCycleCounter)) {
