#include "pipeline_analysis.hpp"
#include "lexographic_ordering.hpp"

// TODO: any buffers that exist only to satisfy the output dependencies are unnecessary.
// We could prune away kernels if none of their outputs are needed but we'd want some
// form of "fake" buffer for output streams in which only some are unnecessary. Making a
// single static thread local buffer thats large enough for one segment.

// TODO: can we "combine" static stream sets that are used together and use fixed offsets
// from the first set? Would this improve data locality or prefetching?

// TODO: generate thread local buffers when we can guarantee all produced data is consumed
// within the same segment "iteration"? We can eliminate synchronization for kernels that
// consume purely local data.

// TODO: if an external buffer is marked as managed, have it allocate and manage the
// buffer but not deallocate it.

namespace kernel {

/** ------------------------------------------------------------------------------------------------------------- *
 * @brief generateInitialBufferGraph
 ** ------------------------------------------------------------------------------------------------------------- */
void PipelineAnalysis::generateInitialBufferGraph() {

    mBufferGraph = BufferGraph(LastStreamSet + 1U);

    using Graph = adjacency_list<hash_setS, vecS, bidirectionalS, RelationshipGraph::edge_descriptor>;
    using Vertex = graph_traits<Graph>::vertex_descriptor;

    const auto disableThreadLocalMemory = DebugOptionIsSet(codegen::DisableThreadLocalStreamSets);

    for (auto kernel = PipelineInput; kernel <= PipelineOutput; ++kernel) {

        const RelationshipNode & node = mStreamGraph[kernel];
        const Kernel * const kernelObj = node.Kernel; assert (kernelObj);

        unsigned numOfZeroBoundGreedyInputs = 0;

        auto makeBufferPort = [&](const RelationshipType port,
                                  const RelationshipNode & bindingNode,
                                  const unsigned streamSet) -> BufferPort {
            assert (bindingNode.Type == RelationshipNode::IsBinding);
            const Binding & binding = bindingNode.Binding;

            const ProcessingRate & rate = binding.getRate();
            Rational lb{rate.getLowerBound()};
            Rational ub{rate.getUpperBound()};
            if (LLVM_UNLIKELY(rate.isGreedy())) {
                if (LLVM_UNLIKELY(port.Type == PortType::Output)) {
                    if (LLVM_LIKELY(kernel == PipelineInput)) {
                        ub = std::max(std::max(ub, Rational{1}), lb);
                    } else {
                        SmallVector<char, 0> tmp;
                        raw_svector_ostream out(tmp);
                        out << "Greedy rate cannot be applied an output port: "
                            << kernelObj->getName() << "." << binding.getName();
                        report_fatal_error(out.str());
                    }
                } else {
                    const auto e = in_edge(streamSet, mBufferGraph);
                    const BufferPort & producerBr = mBufferGraph[e];
                    ub = std::max(lb, producerBr.Maximum);
                    if (lb.numerator() == 0) {
                        numOfZeroBoundGreedyInputs++;
                    }
                }
            } else {
                const auto strideLength = kernelObj->getStride();
                if (LLVM_UNLIKELY(rate.isRelative())) {
                    const Binding & ref = getBinding(kernel, getReference(kernel, port));
                    const ProcessingRate & refRate = ref.getRate();
                    lb *= refRate.getLowerBound();
                    ub *= refRate.getUpperBound();
                }
                lb *= strideLength;
                ub *= strideLength;
            }

            BufferPort bp(port, binding, lb, ub);

            auto cannotBePlacedIntoThreadLocalMemory = disableThreadLocalMemory;

            if (LLVM_UNLIKELY(rate.getKind() == RateId::Unknown)) {
                bp.Flags |= BufferPortType::IsManaged;
                cannotBePlacedIntoThreadLocalMemory = true;
            }

            BufferNode & bn = mBufferGraph[streamSet];

            for (const Attribute & attr : binding.getAttributes()) {
                switch (attr.getKind()) {
                    case AttrId::Add:                        
                        bp.Add = std::max(bp.Add, attr.amount());
                        break;
                    case AttrId::Delayed:
                        bp.Delay = std::max(bp.Delay, attr.amount());
                        cannotBePlacedIntoThreadLocalMemory = true;
                        break;
                    case AttrId::LookAhead:
                        bp.LookAhead = std::max(bp.LookAhead, attr.amount());
                        cannotBePlacedIntoThreadLocalMemory = true;
                        break;
                    case AttrId::LookBehind:
                        bp.LookBehind = std::max(bp.LookBehind, attr.amount());
                        cannotBePlacedIntoThreadLocalMemory = true;
                        break;
                    case AttrId::Truncate:
                        bp.Truncate = std::max(bp.Truncate, attr.amount());
                        break;
                    case AttrId::Principal:
                        bp.Flags |= BufferPortType::IsPrincipal;
                        break;
                    case AttrId::Deferred:
                        bp.Flags |= BufferPortType::IsDeferred;
                        cannotBePlacedIntoThreadLocalMemory = true;
                        break;
                    case AttrId::SharedManagedBuffer:
                        bp.Flags |= BufferPortType::IsShared;
                        cannotBePlacedIntoThreadLocalMemory = true;
                        break;                        
                    case AttrId::ManagedBuffer:
                        bp.Flags |= BufferPortType::IsManaged;
                        cannotBePlacedIntoThreadLocalMemory = true;
                        break;
                    case AttrId::ReturnedBuffer:
                        bn.Type |= BufferType::Returned;
                        cannotBePlacedIntoThreadLocalMemory = true;
                        break;
                    case AttrId::EmptyWriteOverflow:
                        bn.OverflowCapacity = std::max(bn.OverflowCapacity, 1U);
                        break;
                    default: break;
                }
            }
            const auto r = mStreamGraph[streamSet].Relationship;
            if (LLVM_UNLIKELY(isa<RepeatingStreamSet>(r))) {
                bn.Locality = BufferLocality::ConstantShared;
                bn.IsLinear = true;
            } else {
                if (LLVM_UNLIKELY(isa<TruncatedStreamSet>(r))) {
                    bn.Type |= BufferType::Truncated;
                    cannotBePlacedIntoThreadLocalMemory = true;
                }
                if (cannotBePlacedIntoThreadLocalMemory) {
                    mNonThreadLocalStreamSets.insert(streamSet);
                }
            }
            return bp;
        };

        // TODO: replace this with abstracted function

        // Evaluate the input/output ordering here and ensure that any reference port is stored first.
        const auto numOfInputs = in_degree(kernel, mStreamGraph);
        const auto numOfOutputs = out_degree(kernel, mStreamGraph);

        const auto numOfPorts = numOfInputs + numOfOutputs;

        if (LLVM_UNLIKELY(numOfPorts == 0)) {
            continue;
        }

        Graph E(numOfPorts);

        #ifndef NDEBUG
        RelationshipType prior_in{};
        #endif
        for (auto e : make_iterator_range(in_edges(kernel, mStreamGraph))) {
            const RelationshipType & port = mStreamGraph[e];
            #ifndef NDEBUG
            assert (prior_in < port);
            prior_in = port;
            #endif
            const auto binding = source(e, mStreamGraph);
            const RelationshipNode & rn = mStreamGraph[binding];
            assert (rn.Type == RelationshipNode::IsBinding);
            E[port.Number] = e;
            if (LLVM_UNLIKELY(in_degree(binding, mStreamGraph) != 1)) {
                for (const auto f : make_iterator_range(in_edges(binding, mStreamGraph))) {
                    const RelationshipType & ref = mStreamGraph[f];
                    if (ref.Reason == ReasonType::Reference) {
                        if (LLVM_UNLIKELY(port.Type == PortType::Output)) {
                            SmallVector<char, 256> tmp;
                            raw_svector_ostream out(tmp);
                            out << "Error: input reference for binding " <<
                                   kernelObj->getName() << "." << rn.Binding.get().getName() <<
                                   " refers to an output stream.";
                            report_fatal_error(out.str());
                        }
                        add_edge(ref.Number, port.Number, E);
                        break;
                    }
                }
            }
        }

        #ifndef NDEBUG
        RelationshipType prior_out{};
        #endif
        for (auto e : make_iterator_range(out_edges(kernel, mStreamGraph))) {
            const RelationshipType & port = mStreamGraph[e];
            #ifndef NDEBUG
            assert (prior_out < port);
            prior_out = port;
            #endif
            const auto binding = target(e, mStreamGraph);
            assert (mStreamGraph[binding].Type == RelationshipNode::IsBinding);
            const auto portNum = port.Number + numOfInputs;
            E[portNum] = e;
            if (LLVM_UNLIKELY(in_degree(binding, mStreamGraph) != 1)) {
                for (const auto f : make_iterator_range(in_edges(binding, mStreamGraph))) {
                    const RelationshipType & ref = mStreamGraph[f];
                    if (ref.Reason == ReasonType::Reference) {
                        auto refPort = ref.Number;
                        if (LLVM_UNLIKELY(ref.Type == PortType::Output)) {
                            refPort += numOfInputs;
                        }
                        add_edge(refPort, portNum, E);
                        break;
                    }
                }
            }
        }

        BitVector V(numOfPorts);
        std::queue<Vertex> Q;

        auto add_edge_if_no_induced_cycle = [&](const Vertex s, const Vertex t) {
            // If s-t exists, skip adding this edge
            if (LLVM_UNLIKELY(edge(s, t, E).second || s == t)) {
                return;
            }

            // If G is a DAG and there is a t-s path, adding s-t will induce a cycle.
            if (in_degree(s, E) > 0) {
                // do a BFS to search for a t-s path
                V.reset();
                assert (Q.empty());
                Q.push(t);
                for (;;) {
                    const auto u = Q.front();
                    Q.pop();
                    for (auto e : make_iterator_range(out_edges(u, E))) {
                        const auto v = target(e, E);
                        if (LLVM_UNLIKELY(v == s)) {
                            // we found a t-s path
                            return;
                        }
                        if (LLVM_LIKELY(!V.test(v))) {
                            V.set(v);
                            Q.push(v);
                        }
                    }
                    if (Q.empty()) {
                        break;
                    }
                }
            }
            add_edge(s, t, E);
        };

        for (unsigned j = 1; j < numOfPorts; ++j) {
            add_edge_if_no_induced_cycle(j - 1, j);
        }

        SmallVector<Graph::vertex_descriptor, 16> ordering;
        ordering.reserve(numOfPorts);
        lexical_ordering(E, ordering);

        for (const auto k : ordering) {
            const auto e = E[k];
            const RelationshipType & port = mStreamGraph[e];
            if (port.Type == PortType::Input) {
                const auto binding = source(e, mStreamGraph);
                const RelationshipNode & rn = mStreamGraph[binding];
                assert (rn.Type == RelationshipNode::IsBinding);
                const auto f = first_in_edge(binding, mStreamGraph);
                assert (mStreamGraph[f].Reason != ReasonType::Reference);
                const auto streamSet = source(f, mStreamGraph);
                assert (mStreamGraph[streamSet].Type == RelationshipNode::IsStreamSet);
                add_edge(streamSet, kernel, makeBufferPort(port, rn, streamSet), mBufferGraph);
            } else {
                const auto binding = target(e, mStreamGraph);
                const RelationshipNode & rn = mStreamGraph[binding];
                assert (rn.Type == RelationshipNode::IsBinding);
                const auto f = first_out_edge(binding, mStreamGraph);
                assert (mStreamGraph[f].Reason != ReasonType::Reference);
                const auto streamSet = target(f, mStreamGraph);
                assert (mStreamGraph[streamSet].Type == RelationshipNode::IsStreamSet);
                add_edge(kernel, streamSet, makeBufferPort(port, rn, streamSet), mBufferGraph);
            }
        }

        // If this kernel is not a source kernel but all inputs have a zero lower bound, it doesnot have
        // explicit termination condition. Report an error if this is the case.

        if (LLVM_UNLIKELY(numOfZeroBoundGreedyInputs > 0 && numOfZeroBoundGreedyInputs == in_degree(kernel, mBufferGraph))) {
            SmallVector<char, 256> tmp;
            raw_svector_ostream out(tmp);
            out << kernelObj->getName() << " must have at least one input port with a non-zero lowerbound"
                   " to have an explicit termination condition.";
            report_fatal_error(out.str());
        }
    }
}

/** ------------------------------------------------------------------------------------------------------------- *
 * @brief identifyLinearBuffers
 ** ------------------------------------------------------------------------------------------------------------- */
void PipelineAnalysis::identifyOutputNodeIds() {

    const auto & lengthAssertions = mPipelineKernel->getLengthAssertions();

    if (lengthAssertions.empty()) {

        for (auto streamSet = FirstStreamSet; streamSet <= LastStreamSet; ++streamSet) {
            BufferNode & bn = mBufferGraph[streamSet];
            bn.OutputItemCountId = streamSet;
        }

    } else {

        const auto n = LastStreamSet - FirstStreamSet + 1;

        flat_map<const StreamSet *, unsigned> StreamSetToNodeIdMap;
        StreamSetToNodeIdMap.reserve(n);

        for (auto streamSet = FirstStreamSet; streamSet <= LastStreamSet; ++streamSet) {
            assert (mStreamGraph[streamSet].Type == RelationshipNode::IsStreamSet);
            const StreamSet * const ss = cast<StreamSet>(mStreamGraph[streamSet].Relationship);
            StreamSetToNodeIdMap.emplace(ss, streamSet - FirstStreamSet);
        }

        std::vector<unsigned> component(n);
        std::iota(component.begin(), component.end(), 0);

        std::function<unsigned(unsigned)> find = [&](unsigned x) {
            assert (x < n);
            if (component[x] != x) {
                component[x] = find(component[x]);
            }
            return component[x];
        };

        auto union_find = [&](unsigned x, unsigned y) {

            x = find(x);
            y = find(y);

            if (x < y) {
                component[y] = x;
            } else {
                component[x] = y;
            }

        };

        for (const auto & pair : lengthAssertions) {
            unsigned id[2];
            for (unsigned i = 0; i < 2; ++i) {
                const auto f = StreamSetToNodeIdMap.find(pair[i]);
                if (f == StreamSetToNodeIdMap.end()) {
                    report_fatal_error("Length equality assertions contains an unknown streamset");
                }
                id[i] = f->second;
            }
            auto a = id[0], b = id[1];
            if (b > a) {
                std::swap(a, b);
            }
            union_find(a, b);
        }

        for (auto streamSet = FirstStreamSet; streamSet <= LastStreamSet; ++streamSet) {
            BufferNode & bn = mBufferGraph[streamSet];
            const auto id = FirstStreamSet + find(component[streamSet - FirstStreamSet]);
            assert (id >= FirstStreamSet && id <= streamSet);
            bn.OutputItemCountId = id;
        }

    }
}

/** ------------------------------------------------------------------------------------------------------------- *
 * @brief identifyOwnedBuffers
 ** ------------------------------------------------------------------------------------------------------------- */
void PipelineAnalysis::identifyOwnedBuffers() {

    // fill in any unmanaged pipeline input buffers
    for (const auto e : make_iterator_range(out_edges(PipelineInput, mBufferGraph))) {
        const auto streamSet = target(e, mBufferGraph);
        BufferNode & bn = mBufferGraph[streamSet];
        bn.Type |= BufferType::External;
        bn.Type |= BufferType::Unowned;
        bn.Locality = BufferLocality::GloballyShared;
    }

    // fill in any known managed buffers
    for (auto kernel = FirstKernel; kernel <= PipelineOutput; ++kernel) {
        for (const auto e : make_iterator_range(out_edges(kernel, mBufferGraph))) {
            const BufferPort & rate = mBufferGraph[e];
            if (LLVM_UNLIKELY(rate.isManaged())) {
                // Every managed buffer is considered linear to the pipeline
                const auto streamSet = target(e, mBufferGraph);
                BufferNode & bn = mBufferGraph[streamSet];
                bn.Type |= BufferType::Unowned;
                if (rate.isShared()) {
                    bn.Type |= BufferType::Shared;
                }
            }
        }
    }

    // and pipeline output buffers ...
    for (const auto e : make_iterator_range(in_edges(PipelineOutput, mBufferGraph))) {
        const auto streamSet = source(e, mBufferGraph);
        BufferNode & bn = mBufferGraph[streamSet];
        bn.Type |= BufferType::External;
        if (LLVM_LIKELY(!IsNestedPipeline)) {
            bn.Type |= BufferType::Returned;
        }
        bn.Locality = BufferLocality::GloballyShared;
    }

}

/** ------------------------------------------------------------------------------------------------------------- *
 * @brief identifyLinearBuffers
 ** ------------------------------------------------------------------------------------------------------------- */
void PipelineAnalysis::identifyLinearBuffers() {

    // All pipeline I/O must be linear
    for (const auto e : make_iterator_range(out_edges(PipelineInput, mBufferGraph))) {
        const auto streamSet = source(e, mBufferGraph);
        BufferNode & N = mBufferGraph[streamSet];
        N.IsLinear = true;
    }

    for (const auto e : make_iterator_range(in_edges(PipelineOutput, mBufferGraph))) {
        const auto streamSet = source(e, mBufferGraph);
        BufferNode & N = mBufferGraph[streamSet];
        N.IsLinear = true;
    }

    // Any kernel that is internally synchronized or has a greedy rate input
    // requires that all of its inputs are linear.
    for (auto i = FirstKernel; i <= LastKernel; ++i) {
        const Kernel * const kernelObj = getKernel(i);

        bool inputsMustBeLinear = false;
        if (LLVM_UNLIKELY(kernelObj->hasAttribute(AttrId::InternallySynchronized))) {
            // An internally synchronized kernel requires that all I/O is linear
            for (const auto e : make_iterator_range(out_edges(i, mBufferGraph))) {
                const auto streamSet = target(e, mBufferGraph);
                BufferNode & N = mBufferGraph[streamSet];
                N.IsLinear = true;
            }
            inputsMustBeLinear = true;
        } else {
            for (const auto e : make_iterator_range(in_edges(i, mBufferGraph))) {
                const BufferPort & rateData = mBufferGraph[e];
                const Binding & binding = rateData.Binding;
                const ProcessingRate & rate = binding.getRate();
                if (LLVM_UNLIKELY(rate.isGreedy())) {
                    inputsMustBeLinear = true;
                    break;
                }
            }
        }
        if (LLVM_UNLIKELY(inputsMustBeLinear)) {
            for (const auto e : make_iterator_range(in_edges(i, mBufferGraph))) {
                const auto streamSet = source(e, mBufferGraph);
                BufferNode & N = mBufferGraph[streamSet];
                N.IsLinear = true;
            }
        }
    }

    // If the binding attributes of the producer/consumer(s) of a streamSet indicate
    // that the kernel requires linear input, mark it accordingly.
    for (auto streamSet = FirstStreamSet; streamSet <= LastStreamSet; ++streamSet) {

        BufferNode & N = mBufferGraph[streamSet];
        #if defined(FORCE_ALL_INTER_PARTITION_STREAMSETS_TO_BE_LINEAR) && defined(FORCE_ALL_INTRA_PARTITION_STREAMSETS_TO_BE_LINEAR)
        N.IsLinear = true;
        #else

        N.IsLinear |= (N.Locality == BufferLocality::ThreadLocal);

        if (N.IsLinear) {
            continue;
        }

        const auto binding = in_edge(streamSet, mBufferGraph);
        const BufferPort & producerRate = mBufferGraph[binding];
        const Binding & output = producerRate.Binding;

        #if defined(FORCE_ALL_INTER_PARTITION_STREAMSETS_TO_BE_LINEAR) || defined(FORCE_ALL_INTRA_PARTITION_STREAMSETS_TO_BE_LINEAR)
        const auto producer = source(binding, mBufferGraph);
        const auto partitionId = KernelPartitionId[producer];
        #endif

        auto mustBeLinear = [](const Binding & binding) {
            for (const Attribute & attr : binding.getAttributes()) {
                switch(attr.getKind()) {
                    case AttrId::Linear:
                    case AttrId::Deferred:
                        return true;
                    default: break;
                }
            }
            const ProcessingRate & rate = binding.getRate();
            return !rate.isFixed();
        };

        if (LLVM_UNLIKELY(mustBeLinear(output))) { // || streamSet == 99
             N.IsLinear = true;
        } else {
            for (const auto binding : make_iterator_range(out_edges(streamSet, mBufferGraph))) {
                const BufferPort & consumerRate = mBufferGraph[binding];
                const Binding & input = consumerRate.Binding;
                if (LLVM_UNLIKELY(mustBeLinear(input))) {
                    N.IsLinear = true;
                    break;
                }
                #ifdef FORCE_ALL_INTRA_PARTITION_STREAMSETS_TO_BE_LINEAR
                if (KernelPartitionId[target(binding, mBufferGraph)] == partitionId) {
                    N.IsLinear = true;
                    break;
                }
                #endif
                #ifdef FORCE_ALL_INTER_PARTITION_STREAMSETS_TO_BE_LINEAR
                if (KernelPartitionId[target(binding, mBufferGraph)] != partitionId) {
                    N.IsLinear = true;
                    break;
                }
                #endif
           }
        }

        #endif
    }

#if 0
    // Any ImplicitPopCount/RegionSelector inputs must be linear to ensure
    // we can easily access all of the rate information.
    for (unsigned i = FirstKernel; i <= LastKernel; ++i) {
        for (const auto e : make_iterator_range(in_edges(i, mStreamGraph))) {
            const RelationshipType & rt = mStreamGraph[e];
            switch (rt.Reason) {
                case ReasonType::ImplicitPopCount:
                case ReasonType::ImplicitRegionSelector:
                    BEGIN_SCOPED_REGION
                    const auto binding = source(e, mStreamGraph);
                    const auto streamSet = parent(binding, mStreamGraph);
                    BufferNode & N = mBufferGraph[streamSet];
                    N.IsLinear = true;
                    END_SCOPED_REGION
                default: break;
            }
        }
    }
#endif

}

/** ------------------------------------------------------------------------------------------------------------- *
 * @brief identifyPortsThatModifySegmentLength
 ** ------------------------------------------------------------------------------------------------------------- */
void PipelineAnalysis::identifyPortsThatModifySegmentLength() {

//    const auto firstKernel = out_degree(PipelineInput, mBufferGraph) == 0 ? FirstKernel : PipelineInput;
//    const auto lastKernel = in_degree(PipelineOutput, mBufferGraph) == 0 ? LastKernel : PipelineOutput;
    #ifndef TEST_ALL_KERNEL_INPUTS
    auto currentPartitionId = -1U;
    #endif
//    flat_set<unsigned> fixedPartitionInputs;
    for (auto kernel = FirstKernel; kernel <= LastKernel; ++kernel) {
        #ifndef TEST_ALL_KERNEL_INPUTS
        const auto partitionId = KernelPartitionId[kernel];
        const bool isPartitionRoot = (partitionId != currentPartitionId);
        currentPartitionId = partitionId;
        #endif
//        assert (fixedPartitionInputs.empty());
        for (const auto e : make_iterator_range(in_edges(kernel, mBufferGraph))) {
            BufferPort & inputRate = mBufferGraph[e];
            #ifdef TEST_ALL_KERNEL_INPUTS
            inputRate.Flags |= BufferPortType::CanModifySegmentLength;
            #else
            const auto streamSet = source(e, mBufferGraph);
            const BufferNode & N = mBufferGraph[streamSet];
            if (isPartitionRoot || !N.IsLinear || N.isConstant()) {
                inputRate.Flags |= BufferPortType::CanModifySegmentLength;
            }
            #endif
        }
//        for (const auto e : make_iterator_range(out_edges(kernel, mBufferGraph))) {
//            BufferPort & outputRate = mBufferGraph[e];
//            const auto streamSet = target(e, mBufferGraph);
//            const BufferNode & N = mBufferGraph[streamSet];
//            if (N.isTruncated()) {
//                outputRate.Flags |= BufferPortType::CanModifySegmentLength;
//            }
//        }
    }
}


/** ------------------------------------------------------------------------------------------------------------- *
 * @brief determineBufferSize
 ** ------------------------------------------------------------------------------------------------------------- */
void PipelineAnalysis::determineBufferSize(BuilderRef b) {

    const auto blockWidth = b->getBitBlockWidth();

    for (auto streamSet = FirstStreamSet; streamSet <= LastStreamSet; ++streamSet) {

        BufferNode & bn = mBufferGraph[streamSet];

        if (bn.isThreadLocal() || bn.isUnowned()) {
            continue;
        }

        auto calculateCopyLength = [&](const BufferPort & rate, const unsigned kernel) {
            const auto r = rate.Maximum - rate.Minimum;
            return ceiling(r);
        };

        unsigned maxDelay = 0;
        unsigned maxLookAhead = 0;
        unsigned maxLookBehind = 0;
        unsigned copyBack = 0;

        Rational bMin{0};
        Rational bMax{0};
        size_t producer = 0;
        if (bn.isConstant()) {
            bMin = std::numeric_limits<size_t>::max();
        } else {
            const auto producerOutput = in_edge(streamSet, mBufferGraph);
            const BufferPort & producerRate = mBufferGraph[producerOutput];
            maxDelay = producerRate.Delay;
            maxLookAhead = producerRate.LookAhead;
            maxLookBehind = producerRate.LookBehind;
            producer = source(producerOutput, mBufferGraph);
            copyBack = calculateCopyLength(producerRate, producer);
            bMin = producerRate.Minimum * MinimumNumOfStrides[producer];
            const auto max = std::max(MaximumNumOfStrides[producer], 1U);
            bMax = producerRate.Maximum * max;
        }


        for (const auto e : make_iterator_range(out_edges(streamSet, mBufferGraph))) {

            const BufferPort & consumerRate = mBufferGraph[e];

            const auto consumer = target(e, mBufferGraph);

            const auto min = std::max(MinimumNumOfStrides[consumer], 1U);
            const auto cMin = consumerRate.Minimum * min;
            const auto max = std::max(MaximumNumOfStrides[consumer], 1U);
            const auto cMax = consumerRate.Maximum * max;

            assert (cMax >= cMin);

            bMin = std::min(bMin, cMin);
            bMax = std::max(bMax, cMax);

            maxDelay = std::max(maxDelay, consumerRate.Delay);
            maxLookAhead = std::max(maxLookAhead, consumerRate.LookAhead);
            maxLookBehind = std::max(maxLookBehind, consumerRate.LookBehind);
        }

        bn.LookBehind = maxLookBehind;

        // calculate overflow (lookahead) and underflow (lookbehind) space
        const auto overflow0 = std::max(bn.MaxAdd, maxLookAhead);
        const auto underflow0 = std::max(maxLookBehind, maxDelay);

        // A buffer can only be Linear or Circular. Linear buffers only require a set amount
        // of space and automatically handle under/overflow issues.
        // Circular buffers, on the other hand, may require explicit under / overflow regions.
        // Specifically, if a streamset is produced at a variable rate, it requires an overflow
        // space that is copied back to first block of the buffer after invocation. If a
        // streamset is consumed at a variable rate, it also requires an overflow but the
        // first block of the buffer must be

        if (bn.IsLinear || bn.isConstant()) {
            bn.CopyBack = 0;
            bn.CopyForwards = 0;
        } else {
            unsigned copyForwards = 0;
            for (const auto e : make_iterator_range(out_edges(streamSet, mBufferGraph))) {
                const BufferPort & consumerRate = mBufferGraph[e];
                const auto kernel = target(e, mBufferGraph);
                const auto cpl = calculateCopyLength(consumerRate, kernel);
                const auto cf = (cpl * StrideRepetitionVector[kernel]) + consumerRate.LookAhead;
                copyForwards = std::max(copyForwards, cf);
            }
            if (copyForwards > blockWidth || copyBack > blockWidth) {
                bn.IsLinear = true;
                bn.CopyBack = 0;
                bn.CopyForwards = 0;
            } else {
                bn.CopyForwards = copyForwards;
                bn.CopyBack = copyBack;
            }
        }

        const auto overflow1 = std::max(bn.CopyBack, bn.CopyForwards);
        const auto overflow2 = std::max(overflow0, overflow1);


        const auto overflowSize = round_up_to(overflow2, blockWidth) / blockWidth;

        const auto underflowSize = round_up_to(underflow0, blockWidth) / blockWidth;
        const auto rs = 2 * ceiling(bMax) - floor(bMin);
        const auto reqSize1 = round_up_to(rs, blockWidth) / blockWidth;
        const auto reqSize2 = 2 * (overflowSize + underflowSize);
        auto reqSize3 = std::max(reqSize1, reqSize2);
//        if (maxLookAhead || maxDelay) {
//            reqSize3 *= 2;
//        }

        bn.OverflowCapacity = std::max(bn.OverflowCapacity, overflowSize);
        bn.UnderflowCapacity = std::max(bn.UnderflowCapacity, underflowSize);
        bn.RequiredCapacity = reqSize3;

    }



}


/** ------------------------------------------------------------------------------------------------------------- *
 * @brief addStreamSetsToBufferGraph
 ** ------------------------------------------------------------------------------------------------------------- */
void PipelineAnalysis::addStreamSetsToBufferGraph(BuilderRef b) {

    mInternalBuffers.resize(LastStreamSet - FirstStreamSet + 1);

//    const auto disableThreadLocalMemory = DebugOptionIsSet(codegen::DisableThreadLocalStreamSets);
    const auto useMMap = DebugOptionIsSet(codegen::EnableAnonymousMMapedDynamicLinearBuffers);

    for (auto streamSet = FirstStreamSet; streamSet <= LastStreamSet; ++streamSet) {
        BufferNode & bn = mBufferGraph[streamSet];
        if (LLVM_UNLIKELY(bn.Buffer != nullptr)) {
            continue;
        }

        StreamSetBuffer * buffer = nullptr;
        if (LLVM_UNLIKELY(bn.isConstant())) {
<<<<<<< HEAD
            const auto consumerInput = first_out_edge(streamSet, mBufferGraph);
            const BufferPort & consumerRate = mBufferGraph[consumerInput];
            const Binding & input = consumerRate.Binding;
            buffer = new RepeatingBuffer(streamSet, b, input.getType());
        } else if (LLVM_UNLIKELY(bn.isTruncated())) {
            continue;
        } else {
=======
            const RepeatingStreamSet * const ss =
                cast<RepeatingStreamSet>(mStreamGraph[streamSet].Relationship);
//            const auto e = first_out_edge(streamSet, mBufferGraph);
//            const BufferPort & consumerRate = mBufferGraph[e];
//            const Binding & input = consumerRate.Binding;
            buffer = new RepeatingBuffer(streamSet, b, ss->getType(), ss->isUnaligned());
        } else  {
>>>>>>> d5546bbc
            const auto producerOutput = in_edge(streamSet, mBufferGraph);
            const BufferPort & producerRate = mBufferGraph[producerOutput];
            const Binding & output = producerRate.Binding;
            if (LLVM_UNLIKELY(bn.isUnowned() || bn.isThreadLocal())) {
                buffer = new ExternalBuffer(streamSet, b, output.getType(), true, 0);
            } else { // is internal buffer

                // A DynamicBuffer is necessary when we cannot bound the amount of unconsumed data a priori.
                // E.g., if this buffer is externally used, we cannot analyze the dataflow rate of
                // external consumers.  Similarly if any internal consumer has a deferred rate, we cannot
                // analyze any consumption rates.

                //if (bn.Locality == BufferLocality::GloballyShared) {
                    // TODO: we can make some buffers static despite crossing a partition but only if we can guarantee
                    // an upper bound to the buffer size for all potential inputs. Build a dataflow analysis to
                    // determine this.
                    auto mult = mNumOfThreads + 1U;
                    auto bufferSize = bn.RequiredCapacity * mult;
                    assert (bufferSize > 0);
                    #ifdef NON_THREADLOCAL_BUFFER_CAPACITY_MULTIPLIER
                    bufferSize *= NON_THREADLOCAL_BUFFER_CAPACITY_MULTIPLIER;
                    #endif
                    if (useMMap) {
                        buffer = new MMapedBuffer(streamSet, b, output.getType(), bufferSize, bn.OverflowCapacity, bn.UnderflowCapacity, bn.IsLinear, 0U);
                    } else {
                        buffer = new DynamicBuffer(streamSet, b, output.getType(), bufferSize, bn.OverflowCapacity, bn.UnderflowCapacity, bn.IsLinear, 0U);
                    }


//                } else {
//                    auto bufferSize = bn.RequiredCapacity;
//                    bufferSize *= (mNumOfThreads + 1U);
//                    #ifdef NON_THREADLOCAL_BUFFER_CAPACITY_MULTIPLIER
//                    bufferSize *= NON_THREADLOCAL_BUFFER_CAPACITY_MULTIPLIER;
//                    #endif
//                    buffer = new StaticBuffer(streamSet, b, output.getType(), bufferSize, bn.OverflowCapacity, bn.UnderflowCapacity, bn.IsLinear, 0U);
//                }
            }
        }
        assert ("missing buffer?" && buffer);
        mInternalBuffers[streamSet - FirstStreamSet].reset(buffer);
        bn.Buffer = buffer;
    }

    for (auto streamSet = FirstStreamSet; streamSet <= LastStreamSet; ++streamSet) {
        BufferNode & bn = mBufferGraph[streamSet];
        if (LLVM_UNLIKELY(bn.isTruncated())) {
            StreamSetBuffer * buffer = nullptr;
            for (const auto e : make_iterator_range(in_edges(streamSet, mStreamGraph))) {
                if (mStreamGraph[e].Reason == ReasonType::Reference) {
                    const auto sourceStreamSet = source(e, mStreamGraph);
                    buffer = mBufferGraph[sourceStreamSet].Buffer;
                    break;
                }
            }
            assert ("missing source buffer for truncated streamset?" && buffer);
            bn.Buffer = buffer;
        }
    }

}

/** ------------------------------------------------------------------------------------------------------------- *
 * @brief numberDynamicRepeatingStreamSets
 ** ------------------------------------------------------------------------------------------------------------- */
void PipelineAnalysis::numberDynamicRepeatingStreamSets() {

    // The programmer's kernel ordering may differ from the pipeline's scheduled ordering.
    // To avoid adding overhead to the pipeline "main" function creation, we determine the
    // streamset ids of each input here for use later.

    // NOTE: Since streamset 0 is impossible, we use that to signify a repeating streamset
    // whose consumers were all removed.

    flat_set<const StreamSet *> added;
    for (const auto & P : mKernels) {
        Kernel * const kernel = P.Object;
        const auto m = kernel->getNumOfStreamInputs();
        for (unsigned i = 0; i != m; ++i) {
            const StreamSet * const input = kernel->getInputStreamSet(i);
            if (LLVM_UNLIKELY(isa<RepeatingStreamSet>(input))) {
                if (cast<RepeatingStreamSet>(input)->isDynamic() && added.emplace(input).second) {
                    unsigned index = 0;
                    for (auto streamSet = FirstStreamSet; streamSet <= LastStreamSet; ++streamSet) {
                        RelationshipNode & rn = mStreamGraph[streamSet];
                        assert (rn.Type == RelationshipNode::IsStreamSet);
                        if (LLVM_UNLIKELY(rn.Relationship == input)) {
                            index = streamSet;
                            break;
                        }
                    }
                    mDynamicRepeatingStreamSetId.push_back(index);
                }
            }
        }
    }
}

}<|MERGE_RESOLUTION|>--- conflicted
+++ resolved
@@ -752,23 +752,14 @@
 
         StreamSetBuffer * buffer = nullptr;
         if (LLVM_UNLIKELY(bn.isConstant())) {
-<<<<<<< HEAD
-            const auto consumerInput = first_out_edge(streamSet, mBufferGraph);
-            const BufferPort & consumerRate = mBufferGraph[consumerInput];
-            const Binding & input = consumerRate.Binding;
-            buffer = new RepeatingBuffer(streamSet, b, input.getType());
-        } else if (LLVM_UNLIKELY(bn.isTruncated())) {
-            continue;
-        } else {
-=======
-            const RepeatingStreamSet * const ss =
-                cast<RepeatingStreamSet>(mStreamGraph[streamSet].Relationship);
+            const auto ss = cast<RepeatingStreamSet>(mStreamGraph[streamSet].Relationship);
 //            const auto e = first_out_edge(streamSet, mBufferGraph);
 //            const BufferPort & consumerRate = mBufferGraph[e];
 //            const Binding & input = consumerRate.Binding;
             buffer = new RepeatingBuffer(streamSet, b, ss->getType(), ss->isUnaligned());
-        } else  {
->>>>>>> d5546bbc
+        } else if (LLVM_UNLIKELY(bn.isTruncated())) {
+            continue;
+        } else {
             const auto producerOutput = in_edge(streamSet, mBufferGraph);
             const BufferPort & producerRate = mBufferGraph[producerOutput];
             const Binding & output = producerRate.Binding;
