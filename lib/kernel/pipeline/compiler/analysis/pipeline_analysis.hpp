--- conflicted
+++ resolved
@@ -88,15 +88,10 @@
         P.identifyZeroExtendedStreamSets();
 
         P.identifyLinearBuffers();
-<<<<<<< HEAD
         if (codegen::EnableIllustrator) {
             P.identifyIllustratedStreamSets();
         }
-=======
-
         P.calculatePartialSumStepFactors(b);
-
->>>>>>> 6313f278
         P.determineBufferSize(b);
 
         P.makeConsumerGraph();
@@ -212,11 +207,9 @@
 
     void identifyPortsThatModifySegmentLength();
 
-<<<<<<< HEAD
     void identifyIllustratedStreamSets();
-=======
+
     void buildZeroInputGraph();
->>>>>>> 6313f278
 
     // thread local analysis
 
