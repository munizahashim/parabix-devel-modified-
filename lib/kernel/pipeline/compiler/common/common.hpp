#ifndef COMMON_PIPELINE_GRAPH_FUNCTIONS_HPP
#define COMMON_PIPELINE_GRAPH_FUNCTIONS_HPP

#include "graphs.h"
#include <boost/iterator/iterator_facade.hpp>
#include <random>

namespace kernel {

<<<<<<< HEAD
using namespace boost;

#ifndef MSC_VER
typedef long long int __int64;
=======
#if Z3_VERSION_INTEGER >= LLVM_VERSION_CODE(4, 7, 0)
    typedef int64_t Z3_int64;
#else
    typedef long long int        Z3_int64;
>>>>>>> 80ffbce6
#endif

template <typename T, unsigned n = 16>
using Vec = SmallVector<T, n>;

using Allocator = SlabAllocator<>;

using random_engine = std::default_random_engine; // TODO: look into xorshift for this

// Many of the topological orderings of the graphs are simply
// a reverse traversal through the nodes of the graph.
// This class is just a small optimization for such orderings.
struct reverse_traversal {

    struct iterator : public boost::iterator_facade<
        iterator, const size_t, boost::forward_traversal_tag> {

    friend struct reverse_traversal;
    friend class boost::iterator_core_access;

        iterator() = default;

        explicit iterator(size_t n) : counter(n) { }

    private:

        void increment() {
            --counter;
        }

        bool equal(iterator const& other) const {
            return this->counter == other.counter;
        }

        const size_t & dereference() const { return counter; }

    private:
        size_t counter;
    };

    inline iterator begin() const {
        return iterator(N - 1);
    }

    inline iterator end() const {
        return iterator(-1);
    }

    inline unsigned size() const {
        return N;
    }

    reverse_traversal(const size_t n) : N(n) { }

private:

    const size_t N;

};

struct forward_traversal {

    struct iterator : public boost::iterator_facade<
        iterator, const size_t, boost::forward_traversal_tag> {

    friend struct reverse_traversal;
    friend class boost::iterator_core_access;

        iterator() = default;

        explicit iterator(size_t n) : counter(n) { }

    private:

        void increment() {
            ++counter;
        }

        bool equal(iterator const& other) const {
            return this->counter == other.counter;
        }

        const size_t & dereference() const { return counter; }

    private:
        size_t counter;
    };

    inline iterator begin() const {
        return iterator(0);
    }

    inline iterator end() const {
        return iterator(N);
    }

    inline unsigned size() const {
        return N;
    }

    forward_traversal(const size_t n) : N(n) { }

private:

    const size_t N;

};

template <typename T>
struct FixedVector {
    FixedVector(const size_t First, const size_t Last, Allocator & A)
    : mArray(A.allocate<T>(Last - First + 1U) - First)
    #ifndef NDEBUG
    , mFirst(First)
    , mLast(Last)
    #endif
    {
        reset(First, Last);
    }

    FixedVector(const size_t Size, Allocator & A)
    : mArray(A.allocate<T>(Size))
    #ifndef NDEBUG
    , mFirst(0)
    , mLast(Size - 1U)
    #endif
    {
        reset(0, Size - 1U);
    }

    inline T operator[](const size_t index) const {
        assert ("index exceeds allocated bounds!" && index >= mFirst && index <= mLast);
        return mArray[index];
    }

    inline T & operator[](const size_t index) {
        assert ("index exceeds allocated bounds!" && index >= mFirst && index <= mLast);
        return mArray[index];
    }

    inline void reset(const size_t First, const size_t Last) {
        assert ("invalid range!" && First <= Last);
        assert ("range exceeds allocated bounds!" && mFirst <= First && mLast >= Last);
        std::fill_n(mArray + First, (Last - First) + 1U, T{});
    }

private:
    T * const mArray;
    #ifndef NDEBUG
    const size_t mFirst;
    const size_t mLast;
    #endif
};


struct StreamSetInputPort {
    operator StreamSetPort () const noexcept {
        return StreamSetPort{Type, Number};
    }
    StreamSetInputPort() = default;
    StreamSetInputPort(const StreamSetPort port)
    : Number(port.Number) {
        assert (port.Type == Type);
    }
    StreamSetInputPort(const StreamSetPort & port)
    : Number(port.Number) {
        assert (port.Type == Type);
    }
    StreamSetInputPort(const RelationshipType & port)
    : Number(port.Number) {
        assert (port.Type == Type);
    }
    explicit StreamSetInputPort(const StreamSetInputPort & port)
    : Number(port.Number) {

    }
    static constexpr PortType Type = PortType::Input;
    unsigned Number = 0;
};

struct StreamSetOutputPort {
    operator StreamSetPort() const noexcept {
        return StreamSetPort{Type, Number};
    }
    StreamSetOutputPort() = default;
    StreamSetOutputPort(const StreamSetPort port)
    : Number(port.Number) {
        assert (port.Type == Type);
    }
    StreamSetOutputPort(const StreamSetPort & port)
    : Number(port.Number) {
        assert (port.Type == Type);
    }
    StreamSetOutputPort(const RelationshipType & port)
    : Number(port.Number) {
        assert (port.Type == Type);
    }
    explicit StreamSetOutputPort(const StreamSetOutputPort & port)
    : Number(port.Number) {

    }
    static constexpr PortType Type = PortType::Output;
    unsigned Number = 0;
};

template <typename T>
struct InputPortVector {
    inline InputPortVector(const size_t n, Allocator & A)
    : mArray(0, n, A) {
    }
    inline T operator[](const StreamSetPort port) const {
        assert (port.Type == PortType::Input);
        return mArray[port.Number];
    }
    inline T & operator[](const StreamSetPort port) {
        assert (port.Type == PortType::Input);
        return mArray[port.Number];
    }
    inline T operator[](const StreamSetInputPort port) const {
        return mArray[port.Number];
    }
    inline T & operator[](const StreamSetInputPort port) {
        return mArray[port.Number];
    }
    inline void reset(const size_t n) {
        mArray.reset(0, n);
    }
private:
    FixedVector<T> mArray;
};

template <typename T>
struct OutputPortVector {
    inline OutputPortVector(const size_t n, Allocator & A)
    : mArray(0, n, A) {
    }
    inline T operator[](const StreamSetPort port) const {
        assert (port.Type == PortType::Output);
        return mArray[port.Number];
    }
    inline T & operator[](const StreamSetPort port) {
        assert (port.Type == PortType::Output);
        return mArray[port.Number];
    }
    inline T operator[](const StreamSetOutputPort port) const {
        return mArray[port.Number];
    }
    inline T & operator[](const StreamSetOutputPort port) {
        return mArray[port.Number];
    }
    inline void reset(const size_t n) {
        mArray.reset(0, n);
    }
private:
    FixedVector<T> mArray;
};

#ifndef NDEBUG
static bool isFromCurrentFunction(BuilderRef b, const Value * const value, const bool allowNull = true) {
    if (value == nullptr) {
        return allowNull;
    }
    BasicBlock * const ip = b->GetInsertBlock();
    assert (ip);
    if (isa<Constant>(value)) {
        return true;
    }
    const Function * const builderFunction = ip->getParent();
    assert (builderFunction);
    const Function * function = builderFunction;
    if (isa<Argument>(value)) {
        function = cast<Argument>(value)->getParent();
    } else if (isa<Instruction>(value)) {
        function = cast<Instruction>(value)->getParent()->getParent();
    }
    assert (function);
    if (LLVM_UNLIKELY(&b->getContext() != &value->getContext())) {
        return false;
    }
    return (builderFunction == function);
}
#endif

class PipelineCommonGraphFunctions {
public:

    PipelineCommonGraphFunctions(const RelationshipGraph & sg, const BufferGraph & bg)
    : mStreamGraphRef(sg)
    , mBufferGraphRef(bg) {

    }

    LLVM_READNONE RelationshipGraph::edge_descriptor getReferenceEdge(const size_t kernel, const StreamSetPort port) const;
    LLVM_READNONE unsigned getReferenceBufferVertex(const size_t kernel, const StreamSetPort port) const;
    LLVM_READNONE const StreamSetPort getReference(const size_t kernel, const StreamSetPort port) const;

    LLVM_READNONE unsigned getInputBufferVertex(const size_t kernel, const StreamSetPort inputPort) const;
    LLVM_READNONE StreamSetBuffer * getInputBuffer(const size_t kernel, const StreamSetPort inputPort) const;
    LLVM_READNONE const Binding & getInputBinding(const size_t kernel, const StreamSetPort inputPort) const;
    LLVM_READNONE const BufferPort & getInputPort(const size_t kernel, const StreamSetPort inputPort) const;
    LLVM_READNONE const BufferGraph::edge_descriptor getInput(const size_t kernel, const StreamSetPort outputPort) const;


    LLVM_READNONE unsigned getOutputBufferVertex(const size_t kernel, const StreamSetPort outputPort) const;
    LLVM_READNONE StreamSetBuffer * getOutputBuffer(const size_t kernel, const StreamSetPort outputPort) const;
    LLVM_READNONE const Binding & getOutputBinding(const size_t kernel, const StreamSetPort outputPort) const;
    LLVM_READNONE const BufferPort & getOutputPort(const size_t kernel, const StreamSetPort outputPort) const;
    LLVM_READNONE const BufferGraph::edge_descriptor getOutput(const size_t kernel, const StreamSetPort outputPort) const;


    LLVM_READNONE unsigned numOfStreamInputs(const unsigned kernel) const;
    LLVM_READNONE unsigned numOfStreamOutputs(const unsigned kernel) const;

    LLVM_READNONE const Binding & getBinding(const unsigned kernel, const StreamSetPort port) const;
    LLVM_READNONE const Kernel * getKernel(const unsigned index) const;

    LLVM_READNONE bool mayHaveNonLinearIO(const size_t kernel) const;


private:

    const RelationshipGraph &   mStreamGraphRef;
    const BufferGraph &         mBufferGraphRef;

};

#define BEGIN_SCOPED_REGION {
#define END_SCOPED_REGION }

// NOTE: these graph functions not safe for general use since they are intended for inspection of *edge-immutable* graphs.

template <typename Graph>
LLVM_READNONE
inline typename graph_traits<Graph>::edge_descriptor first_in_edge(const typename graph_traits<Graph>::vertex_descriptor u, const Graph & G) {
    return *in_edges(u, G).first;
}

template <typename Graph>
LLVM_READNONE
inline typename graph_traits<Graph>::edge_descriptor in_edge(const typename graph_traits<Graph>::vertex_descriptor u, const Graph & G) {
    assert (in_degree(u, G) == 1);
    return first_in_edge(u, G);
}

template <typename Graph>
LLVM_READNONE
inline typename graph_traits<Graph>::vertex_descriptor parent(const typename graph_traits<Graph>::vertex_descriptor u, const Graph & G) {
    return source(in_edge(u, G), G);
}

template <typename Graph>
LLVM_READNONE
inline typename graph_traits<Graph>::edge_descriptor first_out_edge(const typename graph_traits<Graph>::vertex_descriptor u, const Graph & G) {
    return *out_edges(u, G).first;
}

template <typename Graph>
LLVM_READNONE
inline typename graph_traits<Graph>::edge_descriptor out_edge(const typename graph_traits<Graph>::vertex_descriptor u, const Graph & G) {
    assert (out_degree(u, G) == 1);
    return first_out_edge(u, G);
}

template <typename Graph>
LLVM_READNONE
inline typename graph_traits<Graph>::vertex_descriptor child(const typename graph_traits<Graph>::vertex_descriptor u, const Graph & G) {
    return target(out_edge(u, G), G);
}

template <typename Graph>
LLVM_READNONE
inline bool is_parent(const typename graph_traits<Graph>::vertex_descriptor u,
                      const typename graph_traits<Graph>::vertex_descriptor v,
                      const Graph & G) {
    return parent(u, G) == v;
}

template <typename Graph>
LLVM_READNONE
inline bool has_child(const typename graph_traits<Graph>::vertex_descriptor u,
                      const typename graph_traits<Graph>::vertex_descriptor v,
                      const Graph & G) {
    for (const auto e : make_iterator_range(out_edges(u, G))) {
        if (target(e, G) == v) {
            return true;
        }
    }
    return false;
}

inline size_t round_up_to(const size_t x, const size_t y) {
    assert(is_power_2(y));
    return (x + y - 1) & -y;
}

/** ------------------------------------------------------------------------------------------------------------- *
 * @brief getReferenceVertex
 ** ------------------------------------------------------------------------------------------------------------- */
BOOST_NOINLINE
RelationshipGraph::edge_descriptor PipelineCommonGraphFunctions::getReferenceEdge(const size_t kernel, const StreamSetPort port) const {
    using InEdgeIterator = graph_traits<RelationshipGraph>::in_edge_iterator;
    using OutEdgeIterator = graph_traits<RelationshipGraph>::out_edge_iterator;
    RelationshipGraph::vertex_descriptor binding = 0;
    if (port.Type == PortType::Input) {
        InEdgeIterator ei, ei_end;
        std::tie(ei, ei_end) = in_edges(kernel, mStreamGraphRef);
        assert (port.Number < std::distance(ei, ei_end));
        const auto e = *(ei + port.Number);
        assert (mStreamGraphRef[e].Number == port.Number);
        binding = source(e, mStreamGraphRef);
    } else { // if (port.Type == PortType::Output) {
        OutEdgeIterator ei, ei_end;
        std::tie(ei, ei_end) = out_edges(kernel, mStreamGraphRef);
        assert (port.Number < std::distance(ei, ei_end));
        const auto e = *(ei + port.Number);
        assert (mStreamGraphRef[e].Number == port.Number);
        binding = target(e, mStreamGraphRef);
    }
    assert (mStreamGraphRef[binding].Type == RelationshipNode::IsBinding);
    assert (in_degree(binding, mStreamGraphRef) == 2);

    InEdgeIterator ei, ei_end;
    std::tie(ei, ei_end) = in_edges(binding, mStreamGraphRef);
    assert (std::distance(ei, ei_end) == 2);
    const auto e = *(ei + 1);
    assert (mStreamGraphRef[e].Reason == ReasonType::Reference);
    return e;
}

/** ------------------------------------------------------------------------------------------------------------- *
 * @brief getReferenceBufferVertex
 ** ------------------------------------------------------------------------------------------------------------- */
inline unsigned PipelineCommonGraphFunctions::getReferenceBufferVertex(const size_t kernel, const StreamSetPort inputPort) const {
    return parent(source(getReferenceEdge(kernel, inputPort), mStreamGraphRef), mStreamGraphRef);
}

/** ------------------------------------------------------------------------------------------------------------- *
 * @brief getReference
 ** ------------------------------------------------------------------------------------------------------------- */
inline const StreamSetPort PipelineCommonGraphFunctions::getReference(const size_t kernel, const StreamSetPort inputPort) const {
    return mStreamGraphRef[getReferenceEdge(kernel, inputPort)];
}

/** ------------------------------------------------------------------------------------------------------------- *
 * @brief getInputBufferVertex
 ** ------------------------------------------------------------------------------------------------------------- */
unsigned PipelineCommonGraphFunctions::getInputBufferVertex(const size_t kernel, const StreamSetPort inputPort) const {
    assert (inputPort.Type == PortType::Input);
    return source(getInput(kernel, inputPort), mBufferGraphRef);
}

/** ------------------------------------------------------------------------------------------------------------- *
 * @brief getInputBuffer
 ** ------------------------------------------------------------------------------------------------------------- */
StreamSetBuffer * PipelineCommonGraphFunctions::getInputBuffer(const size_t kernel, const StreamSetPort inputPort) const {
    return mBufferGraphRef[getInputBufferVertex(kernel, inputPort)].Buffer;
}

/** ------------------------------------------------------------------------------------------------------------- *
 * @brief getInputBinding
 ** ------------------------------------------------------------------------------------------------------------- */
const Binding & PipelineCommonGraphFunctions::getInputBinding(const size_t kernel, const StreamSetPort inputPort) const {

    RelationshipGraph::vertex_descriptor v;
    RelationshipGraph::edge_descriptor e;

    graph_traits<RelationshipGraph>::in_edge_iterator ei, ei_end;
    std::tie(ei, ei_end) = in_edges(kernel, mStreamGraphRef);
    assert (inputPort.Number < static_cast<size_t>(std::distance(ei, ei_end)));
    e = *(ei + inputPort.Number);
    v = source(e, mStreamGraphRef);

    assert (static_cast<StreamSetPort>(mStreamGraphRef[e]) == inputPort);
    const RelationshipNode & rn = mStreamGraphRef[v];
    assert (rn.Type == RelationshipNode::IsBinding);
    return rn.Binding;
}

/** ------------------------------------------------------------------------------------------------------------- *
 * @brief getInput
 ** ------------------------------------------------------------------------------------------------------------- */
inline const BufferPort & PipelineCommonGraphFunctions::getInputPort(const size_t kernel, const StreamSetPort inputPort) const {
    assert (inputPort.Type == PortType::Input);
    assert (inputPort.Number < in_degree(kernel, mBufferGraphRef));
    for (const auto e : make_iterator_range(in_edges(kernel, mBufferGraphRef))) {
        const BufferPort & br = mBufferGraphRef[e];
        if (br.Port.Number == inputPort.Number) {
            return br;
        }
    }
    llvm_unreachable("could not find input port");
}

/** ------------------------------------------------------------------------------------------------------------- *
 * @brief getInput
 ** ------------------------------------------------------------------------------------------------------------- */
inline const BufferGraph::edge_descriptor PipelineCommonGraphFunctions::getInput(const size_t kernel, const StreamSetPort inputPort) const {
    assert (inputPort.Type == PortType::Input);
    assert (inputPort.Number < in_degree(kernel, mBufferGraphRef));
    for (const auto e : make_iterator_range(in_edges(kernel, mBufferGraphRef))) {
        const BufferPort & br = mBufferGraphRef[e];
        if (br.Port.Number == inputPort.Number) {
            return e;
        }
    }
    llvm_unreachable("could not find input port");
}

/** ------------------------------------------------------------------------------------------------------------- *
 * @brief getOutputBufferVertex
 ** ------------------------------------------------------------------------------------------------------------- */
unsigned PipelineCommonGraphFunctions::getOutputBufferVertex(const size_t kernel, const StreamSetPort outputPort) const {
    assert (outputPort.Type == PortType::Output);
    return target(getOutput(kernel, outputPort), mBufferGraphRef);
}

/** ------------------------------------------------------------------------------------------------------------- *
 * @brief getOutputBinding
 ** ------------------------------------------------------------------------------------------------------------- */
const Binding & PipelineCommonGraphFunctions::getOutputBinding(const size_t kernel, const StreamSetPort outputPort) const {

    assert (outputPort.Type == PortType::Output);

    RelationshipGraph::vertex_descriptor v;
    RelationshipGraph::edge_descriptor e;

    graph_traits<RelationshipGraph>::out_edge_iterator ei, ei_end;
    std::tie(ei, ei_end) = out_edges(kernel, mStreamGraphRef);
    assert (outputPort.Number < static_cast<size_t>(std::distance(ei, ei_end)));
    e = *(ei + outputPort.Number);
    v = target(e, mStreamGraphRef);

    assert (static_cast<StreamSetPort>(mStreamGraphRef[e]) == outputPort);

    const RelationshipNode & rn = mStreamGraphRef[v];
    assert (rn.Type == RelationshipNode::IsBinding);
    return rn.Binding;
}

/** ------------------------------------------------------------------------------------------------------------- *
 * @brief getOutputBuffer
 ** ------------------------------------------------------------------------------------------------------------- */
StreamSetBuffer * PipelineCommonGraphFunctions::getOutputBuffer(const size_t kernel, const StreamSetPort outputPort) const {
    assert (outputPort.Type == PortType::Output);
    return mBufferGraphRef[getOutputBufferVertex(kernel, outputPort)].Buffer;
}

/** ------------------------------------------------------------------------------------------------------------- *
 * @brief getOutput
 ** ------------------------------------------------------------------------------------------------------------- */
inline const BufferGraph::edge_descriptor PipelineCommonGraphFunctions::getOutput(const size_t kernel, const StreamSetPort outputPort) const {
    assert (outputPort.Type == PortType::Output);
    assert (outputPort.Number < out_degree(kernel, mBufferGraphRef));
    for (const auto e : make_iterator_range(out_edges(kernel, mBufferGraphRef))) {
        const BufferPort & br = mBufferGraphRef[e];
        if (br.Port.Number == outputPort.Number) {
            return e;
        }
    }
    llvm_unreachable("could not find output port");
}


/** ------------------------------------------------------------------------------------------------------------- *
 * @brief getOutputPort
 ** ------------------------------------------------------------------------------------------------------------- */
inline const BufferPort & PipelineCommonGraphFunctions::getOutputPort(const size_t kernel, const StreamSetPort outputPort) const {
    assert (outputPort.Type == PortType::Output);
    assert (outputPort.Number < out_degree(kernel, mBufferGraphRef));
    for (const auto e : make_iterator_range(out_edges(kernel, mBufferGraphRef))) {
        const BufferPort & br = mBufferGraphRef[e];
        if (br.Port.Number == outputPort.Number) {
            return br;
        }
    }
    llvm_unreachable("could not find output port");
}

/** ------------------------------------------------------------------------------------------------------------- *
 * @brief getNumOfStreamInputs
 ** ------------------------------------------------------------------------------------------------------------- */
inline unsigned PipelineCommonGraphFunctions::numOfStreamInputs(const unsigned kernel) const {
    return in_degree(kernel, mStreamGraphRef);
}

/** ------------------------------------------------------------------------------------------------------------- *
 * @brief getNumOfStreamOutputs
 ** ------------------------------------------------------------------------------------------------------------- */
inline unsigned PipelineCommonGraphFunctions::numOfStreamOutputs(const unsigned kernel) const {
    return out_degree(kernel, mStreamGraphRef);
}


/** ------------------------------------------------------------------------------------------------------------- *
 * @brief getBinding
 ** ------------------------------------------------------------------------------------------------------------- */
const Binding & PipelineCommonGraphFunctions::getBinding(const unsigned kernel, const StreamSetPort port) const {
    if (port.Type == PortType::Input) {
        return getInputBinding(kernel, port);
    } else if (port.Type == PortType::Output) {
        return getOutputBinding(kernel, port);
    }
    llvm_unreachable("unknown port binding type!");
}

/** ------------------------------------------------------------------------------------------------------------- *
 * @brief getKernel
 ** ------------------------------------------------------------------------------------------------------------- */
inline const Kernel * PipelineCommonGraphFunctions::getKernel(const unsigned index) const {
    // assert (PipelineInput <= index && index <= PipelineOutput);
    return mStreamGraphRef[index].Kernel;
}


/** ------------------------------------------------------------------------------------------------------------- *
 * @brief mayHaveNonLinearIO
 ** ------------------------------------------------------------------------------------------------------------- */
bool PipelineCommonGraphFunctions::mayHaveNonLinearIO(const size_t kernel) const {

    // If this kernel has I/O that crosses a partition boundary and the
    // buffer itself is not guaranteed to be linear then this kernel
    // may have non-linear I/O. A kernel with non-linear I/O may not be
    // able to execute its full segment without splitting the work across
    // two or more linear sub-segments.

//    Rational fixedRateLCM;


//    for (const auto input : make_iterator_range(in_edges(kernel, mBufferGraphRef))) {
//        const auto streamSet = source(input, mBufferGraphRef);
//        const BufferNode & node = mBufferGraphRef[streamSet];
//        if (node.NonLinear) {
//            return true;
//        }
////        const BufferRateData & br = mBufferGraphRef[input];
////        if (br.Add) {
////            return true;
////        }
//    }
//    for (const auto output : make_iterator_range(out_edges(kernel, mBufferGraphRef))) {
//        const auto streamSet = target(output, mBufferGraphRef);
//        const BufferNode & node = mBufferGraphRef[streamSet];
//        if (node.NonLinear) {
//            return true;
//        }
//    }
    return false;
}

}

#endif // COMMON_HPP<|MERGE_RESOLUTION|>--- conflicted
+++ resolved
@@ -7,17 +7,12 @@
 
 namespace kernel {
 
-<<<<<<< HEAD
 using namespace boost;
 
-#ifndef MSC_VER
-typedef long long int __int64;
-=======
 #if Z3_VERSION_INTEGER >= LLVM_VERSION_CODE(4, 7, 0)
     typedef int64_t Z3_int64;
 #else
     typedef long long int        Z3_int64;
->>>>>>> 80ffbce6
 #endif
 
 template <typename T, unsigned n = 16>
