--- conflicted
+++ resolved
@@ -155,12 +155,6 @@
         const Binding & input = port.Binding;
         const ProcessingRate & rate = input.getRate();
 
-<<<<<<< HEAD
-        if (LLVM_UNLIKELY(rate.isGreedy())) {
-            continue;
-        }
-
-=======
         // TODO: have an "unsafe" override attribute for unowned ones? this isn't needed for
         // nested pipelines but could replace the source output.
 
@@ -170,7 +164,6 @@
             continue;
         }
 
->>>>>>> c0ab79ea
         //if (LLVM_LIKELY(rate.isFixed() || rate.isPartialSum() || bn.isTruncated() || bn.isConstant())) {
 
             const auto itemWidth = getItemWidth(buffer->getBaseType());
@@ -501,12 +494,7 @@
         }
         #ifdef PRINT_DEBUG_MESSAGES
         Value * const ptrInt = b->CreatePtrToInt(inputPtr, intPtrTy);
-<<<<<<< HEAD
-
-//        debugPrint(b, prefix + "_zeroUnwritten_partialPtr = 0x%" PRIx64, ptrInt);
-=======
         debugPrint(b, prefix + "_zeroUnwritten_partialPtr = 0x%" PRIx64, ptrInt);
->>>>>>> c0ab79ea
         #endif
         Value * const value = b->CreateBlockAlignedLoad(inputPtr);
         Value * const maskedValue = b->CreateAnd(value, mask);
