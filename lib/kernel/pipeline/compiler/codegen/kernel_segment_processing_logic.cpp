--- conflicted
+++ resolved
@@ -407,33 +407,8 @@
         }
     }
     if (LLVM_UNLIKELY(mAllowDataParallelExecution)) {
-<<<<<<< HEAD
-        #ifdef ENABLE_PAPI
-        if (LLVM_UNLIKELY(NumOfPAPIEvents > 0)) {
-            startPAPIMeasurement(b, PAPIKernelCounter::PAPI_KERNEL_SYNCHRONIZATION);
-        }
-        #endif
-        #ifdef ENABLE_PAPI
-        if (LLVM_UNLIKELY(NumOfPAPIEvents > 0)) {
-            startPAPIMeasurement(b, PAPIKernelCounter::PAPI_KERNEL_SYNCHRONIZATION);
-        }
-        #endif
-        if (LLVM_UNLIKELY(EnableCycleCounter || mUseDynamicMultithreading)) {
-            startCycleCounter(b, CycleCounter::KERNEL_SYNCHRONIZATION);
-        }
-        acquireSynchronizationLock(b, mKernelId, SYNC_LOCK_POST_INVOCATION, mSegNo);
-        if (LLVM_UNLIKELY(EnableCycleCounter || mUseDynamicMultithreading)) {
-            updateCycleCounter(b, FirstKernel, CycleCounter::KERNEL_SYNCHRONIZATION);
-        }
-        #ifdef ENABLE_PAPI
-        if (LLVM_UNLIKELY(NumOfPAPIEvents > 0)) {
-            accumPAPIMeasurementWithoutReset(b, mKernelId, PAPIKernelCounter::PAPI_KERNEL_SYNCHRONIZATION);
-        }
-        #endif
-=======
         assert (!mIsIOProcessThread);
         acquireSynchronizationLockWithTimingInstrumentation(b, mKernelId, SYNC_LOCK_POST_INVOCATION, mSegNo);
->>>>>>> bc4a0937
     }
     BasicBlock * const exitBlock = b.GetInsertBlock();
     // update KernelTerminated phi nodes
@@ -724,27 +699,7 @@
         if (LLVM_UNLIKELY(mAllowDataParallelExecution)) {
             assert (!mIsIOProcessThread);
             releaseSynchronizationLock(b, mKernelId, SYNC_LOCK_PRE_INVOCATION, mSegNo);
-<<<<<<< HEAD
-            #ifdef ENABLE_PAPI
-            if (LLVM_UNLIKELY(NumOfPAPIEvents > 0)) {
-                startPAPIMeasurement(b, PAPIKernelCounter::PAPI_KERNEL_SYNCHRONIZATION);
-            }
-            #endif
-            if (LLVM_UNLIKELY(EnableCycleCounter)) {
-                startCycleCounter(b, CycleCounter::KERNEL_SYNCHRONIZATION);
-            }
-            acquireSynchronizationLock(b, mKernelId, SYNC_LOCK_POST_INVOCATION, mSegNo);
-            if (LLVM_UNLIKELY(EnableCycleCounter)) {
-                updateCycleCounter(b, FirstKernel, CycleCounter::KERNEL_SYNCHRONIZATION);
-            }
-            #ifdef ENABLE_PAPI
-            if (LLVM_UNLIKELY(NumOfPAPIEvents > 0)) {
-                accumPAPIMeasurementWithoutReset(b, mKernelId, PAPIKernelCounter::PAPI_KERNEL_SYNCHRONIZATION);
-            }
-            #endif
-=======
             acquireSynchronizationLockWithTimingInstrumentation(b, mKernelId, SYNC_LOCK_POST_INVOCATION, mSegNo);
->>>>>>> bc4a0937
         }
         b.CreateBr(mKernelLoopExit);
     }
