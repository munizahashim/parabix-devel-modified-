--- conflicted
+++ resolved
@@ -93,11 +93,7 @@
     Function * const pthreadExitFn = m->getFunction("pthread_exit");
     Function * const pthreadJoinFn = m->getFunction("pthread_join");
 
-<<<<<<< HEAD
-    Type * const pThreadTy = IntegerType::getIntNTy(b.getContext(), sizeof(pthread_t) * CHAR_BIT);
-=======
     IntegerType * const pThreadTy = IntegerType::getIntNTy(b.getContext(), sizeof(pthread_t) * CHAR_BIT);
->>>>>>> bc4a0937
 
     Value * minimumNumOfThreads = nullptr;
 
@@ -286,28 +282,6 @@
         #ifdef PRINT_DEBUG_MESSAGES
         debugInit(b);
         #endif
-<<<<<<< HEAD
-    }
-    b.SetInsertPoint(BasicBlock::Create(m->getContext(), "entry", csFunc));
-    auto args = csFunc->arg_begin();
-    Value * const threadStruct = &*args++;
-    assert (threadStruct->getType() == threadStructPtrTy);
-    readThreadStuctObject(b, threadStructTy, threadStruct);
-    assert (isFromCurrentFunction(b, getHandle(), !mTarget->isStateful()));
-    readDoSegmentState(b, threadStructTy, threadStruct);
-    initializeScalarMap(b, InitializeOptions::IncludeThreadLocalScalars);
-    mSegNo = &*args;
-    #ifdef PRINT_DEBUG_MESSAGES
-    debugInit(b);
-    #endif
-    #ifdef ENABLE_PAPI
-    setupPAPIOnCurrentThread(b);
-    #endif
-    Value * segmentStartTime = nullptr;
-    if (mUseDynamicMultithreading) {
-        segmentStartTime = b.CreateReadCycleCounter();
-    }
-=======
         #ifdef ENABLE_PAPI
         if (NumOfPAPIEvents) {
             setupPAPIOnCurrentThread(b);
@@ -371,7 +345,6 @@
             Value * const accum = b.CreateAdd(current, totalSegmentTime);
             b.CreateStore(accum, segPtr);
         }
->>>>>>> bc4a0937
 
         Value * const terminated = hasPipelineTerminated(b);
         SmallVector<Value *, 2> retValFields;
@@ -746,24 +719,9 @@
             debugPrint(b, "================================================= END %" PRIx64, getHandle());
         }
         #endif
-<<<<<<< HEAD
-        if (LLVM_UNLIKELY(EnableCycleCounter)) {
-            updateTotalCycleCounterTime(b);
-        }
-        #ifdef ENABLE_PAPI
-        if (LLVM_UNLIKELY(NumOfPAPIEvents > 0)) {
-            recordTotalPAPIMeasurement(b);
-            stopPAPIOnCurrentThread(b);
-        }
-        #endif
+
         mExpectedNumOfStridesMultiplier = nullptr;
         mThreadLocalStreamSetBaseAddress = nullptr;
-        mSegNo = mBaseSegNo;
-=======
-
-        mExpectedNumOfStridesMultiplier = nullptr;
-        mThreadLocalStreamSetBaseAddress = nullptr;
->>>>>>> bc4a0937
 
         if (LLVM_LIKELY(hasTermSignal)) {
             writeTerminationSignalToLocalState(b, threadStructTy, threadStruct, terminated);
@@ -776,14 +734,6 @@
         } else {
             retVal = ConstantPointerNull::getNullValue(voidPtrTy);
         }
-<<<<<<< HEAD
-        b.CreateCondBr(isProcessThread(b, threadStructTy, threadStruct), exitFunction, exitThread);
-        b.SetInsertPoint(exitThread);
-        b.CreateCall(pthreadExitFn->getFunctionType(), pthreadExitFn, retVal);
-        b.CreateBr(exitFunction);
-        b.SetInsertPoint(exitFunction);
-        b.CreateRet(retVal);
-=======
 
         if (LLVM_UNLIKELY(EnableCycleCounter)) {
             updateTotalCycleCounterTime(b);
@@ -794,7 +744,6 @@
             stopPAPIOnCurrentThread(b);
         }
         #endif
->>>>>>> bc4a0937
 
         if (AllowIOProcessThread) {
             assert (!mIsNestedPipeline);
@@ -1068,19 +1017,11 @@
         fields[ACCUMULATED_SEGMENT_TIME] = emptyTy;
         fields[ACCUMULATED_SYNCHRONIZATION_TIME] = emptyTy;
     }
-<<<<<<< HEAD
-
-    Type * const pthreadTy = IntegerType::getIntNTy(C, sizeof(pthread_t) * CHAR_BIT);
-    assert (pthreadTy == b.getModule()->getFunction("pthread_self")->getReturnType());
-    fields[CURRENT_THREAD_ID] = pthreadTy;
-    const auto hasTermSignal = !mIsNestedPipeline || PipelineHasTerminationSignal;
-    if (LLVM_LIKELY(hasTermSignal)) {
-=======
+
     IntegerType * const pThreadTy = IntegerType::getIntNTy(b.getContext(), sizeof(pthread_t) * CHAR_BIT);
     assert (pThreadTy == b.getModule()->getFunction("pthread_self")->getReturnType());
     fields[CURRENT_THREAD_ID] = pThreadTy;
     if (LLVM_LIKELY(!mIsNestedPipeline || PipelineHasTerminationSignal)) {
->>>>>>> bc4a0937
         fields[TERMINATION_SIGNAL] = sizeTy;
     } else {
         fields[TERMINATION_SIGNAL] = emptyTy;
@@ -1192,13 +1133,8 @@
     indices[0] = b.getInt32(0);
     indices[1] = b.getInt32(CURRENT_THREAD_ID);
     Value * const ptr = b.CreateInBoundsGEP(threadStateTy, threadState, indices);
-<<<<<<< HEAD
-    Type * const pthreadTy = IntegerType::getIntNTy(b.getContext(), sizeof(pthread_t) * CHAR_BIT);
-    return b.CreateIsNull(b.CreateLoad(pthreadTy, ptr));
-=======
     IntegerType * const pThreadTy = IntegerType::getIntNTy(b.getContext(), sizeof(pthread_t) * CHAR_BIT);
     return b.CreateIsNull(b.CreateLoad(pThreadTy, ptr));
->>>>>>> bc4a0937
 }
 
 /** ------------------------------------------------------------------------------------------------------------- *
@@ -1291,55 +1227,7 @@
         setActiveKernel(b, i, true);
         executeKernel(b);
     }
-<<<<<<< HEAD
-    end(b);
-
-    updateExternalConsumedItemCounts(b);
-    updateExternalProducedItemCounts(b);
-
-    #ifdef ENABLE_PAPI
-    if (NumOfPAPIEvents) {
-        recordTotalPAPIMeasurement(b);
-    }
-    #endif
-    if (LLVM_UNLIKELY(EnableCycleCounter)) {
-        updateTotalCycleCounterTime(b);
-    }
-
-    if (LLVM_UNLIKELY(codegen::AnyDebugOptionIsSet())) {
-        // TODO: this isn't fully correct when this is a nested pipeline
-        concludeStridesPerSegmentRecording(b);
-    }
-}
-
-
-/** ------------------------------------------------------------------------------------------------------------- *
- * @brief end
- ** ------------------------------------------------------------------------------------------------------------- */
-void PipelineCompiler::end(KernelBuilder & b) {
-
-=======
->>>>>>> bc4a0937
-    // A pipeline will end for one or two reasons:
-
-    // 1) Process has *halted* due to insufficient external I/O.
-
-    // 2) All pipeline sinks have terminated (i.e., any kernel that writes
-    // to a pipeline output, is marked as having a side-effect, or produces
-    // an input for some call in which no dependent kernels is a pipeline
-    // sink).
-
-    // TODO: if we determine that all of the pipeline I/O is consumed in one invocation of the
-    // pipeline, we can avoid testing at the end whether its terminated.
-
-<<<<<<< HEAD
-    if (UseJumpGuidedSynchronization) {
-        b.CreateBr(mPartitionEntryPoint[PartitionCount]);
-
-        b.SetInsertPoint(mPartitionEntryPoint[PartitionCount]);
-    }
-=======
->>>>>>> bc4a0937
+
     Value * terminated = nullptr;
     if (mIsNestedPipeline || mUseDynamicMultithreading) {
         if (PipelineHasTerminationSignal) {
@@ -1378,10 +1266,6 @@
 
     mExpectedNumOfStridesMultiplier = nullptr;
     mThreadLocalStreamSetBaseAddress = nullptr;
-<<<<<<< HEAD
-    mSegNo = mBaseSegNo;
-=======
->>>>>>> bc4a0937
 
     updateExternalConsumedItemCounts(b);
     updateExternalProducedItemCounts(b);
