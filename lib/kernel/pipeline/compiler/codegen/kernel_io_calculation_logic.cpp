--- conflicted
+++ resolved
@@ -637,19 +637,11 @@
             const BufferPort & port =  mBufferGraph[*ei];
             const Binding & binding = port.Binding;
             const ProcessingRate & rate = binding.getRate();
-<<<<<<< HEAD
 
             // If the next rate we check is a PartialSum, always check it; otherwise we expect that
             // if this test passes the first check, it will pass the remaining ones so don't bother
             // creating a branch for the remaining checks.
 
-=======
-
-            // If the next rate we check is a PartialSum, always check it; otherwise we expect that
-            // if this test passes the first check, it will pass the remaining ones so don't bother
-            // creating a branch for the remaining checks.
-
->>>>>>> 31a76e7a
             if (rate.isPartialSum() || ei == ei_begin) {
                 BasicBlock * const nextTest = b->CreateBasicBlock("", lastTestExit);
                 enoughInputPhi->addIncoming(i1_FALSE, b->GetInsertBlock());
