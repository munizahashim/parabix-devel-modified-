--- conflicted
+++ resolved
@@ -653,14 +653,10 @@
                 BasicBlock * const nextTest = b->CreateBasicBlock("", lastTestExit);
                 enoughInputPhi->addIncoming(i1_FALSE, b->GetInsertBlock());
 
-<<<<<<< HEAD
-            Value * avail = mLocallyAvailableItems[streamSet];
-=======
                 b->CreateLikelyCondBr(enoughInput, nextTest, lastTestExit);
                 b->SetInsertPoint(nextTest);
                 enoughInput = nullptr;
             }
->>>>>>> 31a76e7a
 
             Value * const processed = mProcessedItemCount[port.Port]; assert (processed);
             Value * avail = mLocallyAvailableItems[streamSet]; assert (avail);
@@ -696,6 +692,7 @@
    }
 
 }
+
 /** ------------------------------------------------------------------------------------------------------------- *
  * @brief getAccessibleInputItems
  ** ------------------------------------------------------------------------------------------------------------- */
@@ -705,6 +702,7 @@
     assert (inputPort.Type == PortType::Input);
 
     auto & A = mAccessibleInputItems[inputPort.Number];
+
     Value * const alreadyComputed = A[useOverflow ? WITH_OVERFLOW : WITHOUT_OVERFLOW];
     if (alreadyComputed) {
         return alreadyComputed;
@@ -721,7 +719,6 @@
     const StreamSetBuffer * const buffer = bn.Buffer;
     Value * const available = mLocallyAvailableItems[streamSet]; assert (available);
     Value * const processed = mCurrentProcessedItemCountPhi[inputPort];
-
     #ifdef PRINT_DEBUG_MESSAGES
     const auto prefix = makeBufferName(mKernelId, inputPort);
     debugPrint(b, prefix + "_available = %" PRIu64, available);
@@ -790,7 +787,6 @@
                         b->GetString(inputBinding.getName()),
                         processed, available);
     }
-
     // cache the values for later use
     if (useOverflow) {
         A[WITH_OVERFLOW] = accessible;
