--- conflicted
+++ resolved
@@ -1581,11 +1581,7 @@
 
     Value * const pos = b->CreateAdd(mCurrentProcessedItemCountPhi[ref], offset);
     Value * const ptr = popCountBuffer->getRawItemPointer(b, sz_ZERO, pos);
-<<<<<<< HEAD
     Value * const requiredItems = b->CreateLoad(b->getSizeTy(), ptr);
-=======
-    Value * const requiredItems = b->CreateLoad(ptr);
->>>>>>> 87be5ee7
     Value * const notEnough = b->CreateICmpUGT(requiredItems, sourceItemCount);
 
     Value * const notDone = b->CreateICmpNE(strideIndex, sz_ZERO);
@@ -1686,15 +1682,8 @@
         ConstantInt * const sz_ZERO = b->getSize(0);
 
         Value * const addr = buffer->getRawItemPointer(b, sz_ZERO, start);
-
         Value * const vecAddr = b->CreatePointerCast(addr, vecPtrTy);
-
-<<<<<<< HEAD
-        Value * const baseValue = b->CreateBlockAlignedLoad(b->getBitBlockType(), vecAddr);
-=======
-        Value * const baseValue = b->CreateBlockAlignedLoad(vecAddr);
->>>>>>> 87be5ee7
-
+        Value * const baseValue = b->CreateBlockAlignedLoad(vecTy, vecAddr);
 
         Value * const offset = b->CreateURem(index, sz_stepsPerBlock);
         Value * const total = b->CreateExtractElement(baseValue, offset);
