--- conflicted
+++ resolved
@@ -227,29 +227,8 @@
         b.CreateUnlikelyCondBr(allConsumersFinished, caughtPropagatedTerminationSignal, np);
         if (LLVM_UNLIKELY(mAllowDataParallelExecution)) {
             b.SetInsertPoint(caughtPropagatedTerminationSignal);
-<<<<<<< HEAD
-            #ifdef ENABLE_PAPI
-            if (LLVM_UNLIKELY(NumOfPAPIEvents > 0)) {
-                startPAPIMeasurement(b, PAPIKernelCounter::PAPI_KERNEL_SYNCHRONIZATION);
-            }
-            #endif
-            if (LLVM_UNLIKELY(EnableCycleCounter || mUseDynamicMultithreading)) {
-                startCycleCounter(b, CycleCounter::KERNEL_SYNCHRONIZATION);
-            }
-            acquireSynchronizationLock(b, mKernelId, SYNC_LOCK_POST_INVOCATION, mSegNo);
-            if (LLVM_UNLIKELY(EnableCycleCounter || mUseDynamicMultithreading)) {
-                updateCycleCounter(b, FirstKernel, CycleCounter::KERNEL_SYNCHRONIZATION);
-            }
-            #ifdef ENABLE_PAPI
-            if (LLVM_UNLIKELY(NumOfPAPIEvents > 0)) {
-                accumPAPIMeasurementWithoutReset(b, mKernelId, PAPIKernelCounter::PAPI_KERNEL_SYNCHRONIZATION);
-            }
-            #endif
-=======
-            if (LLVM_LIKELY(!mIsIOProcessThread)) {
-                acquireSynchronizationLock(b, mKernelId, SYNC_LOCK_POST_INVOCATION, mSegNo);
-            }
->>>>>>> 340aaee0
+            assert (!mIsIOProcessThread);
+            acquireSynchronizationLockWithTimingInstrumentation(b, mKernelId, SYNC_LOCK_POST_INVOCATION, mSegNo);
             b.CreateBr(mKernelTerminated);
         }
         BasicBlock * const entryPoint = b.GetInsertBlock();
