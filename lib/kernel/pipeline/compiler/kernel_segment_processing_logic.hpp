#include "pipeline_compiler.hpp"
#include "kernel_logic.hpp"
#include "kernel_io_calculation_logic.hpp"
#include "kernel_execution_logic.hpp"
#include "kernel_family_logic.hpp"

// TODO: if we have multiple copies of the same type of kernel executing sequentially, we could avoid
// generating an "execution call" for each and instead pass in different handles/item counts. This
// could improve I-Cache utilization.

namespace kernel {

/** ------------------------------------------------------------------------------------------------------------- *
 * @brief start
 ** ------------------------------------------------------------------------------------------------------------- */
void PipelineCompiler::start(BuilderRef b) {

    mCurrentKernelName = mKernelName[PipelineInput];
    mPipelineLoop = b->CreateBasicBlock("PipelineLoop");
    mPipelineEnd = b->CreateBasicBlock("PipelineEnd");

    makePartitionEntryPoints(b);

    if (CheckAssertions) {
        mRethrowException = b->WriteDefaultRethrowBlock();
    }

    #ifdef PRINT_DEBUG_MESSAGES
    debugInit(b);
    if (ExternallySynchronized) {
        debugPrint(b, "------------------------------------------------- START %" PRIx64, getHandle());
    } else {
        debugPrint(b, "================================================= START %" PRIx64, getHandle());
    }
    const auto prefix = mTarget->getName();
    if (mNumOfStrides) {
        debugPrint(b, prefix + " +++ NUM OF STRIDES %" PRIu64 "+++", mNumOfStrides);
    }
    debugPrint(b, prefix + " +++ IS FINAL %" PRIu8 "+++", mIsFinal);
    #endif

    readFirstSegmentNumber(b);
    #ifdef ENABLE_PAPI
    createEventSetAndStartPAPI(b);
    #endif

    mExpectedNumOfStridesMultiplier = b->getScalarField(EXPECTED_NUM_OF_STRIDES_MULTIPLIER);
    if (LLVM_LIKELY(RequiredThreadLocalStreamSetMemory > 0)) {
        mThreadLocalStreamSetBaseAddress = b->getScalarField(BASE_THREAD_LOCAL_STREAMSET_MEMORY);
    }

    readExternalConsumerItemCounts(b);
    loadInternalStreamSetHandles(b, true);
    loadInternalStreamSetHandles(b, false);
    initializePipelineInputTerminationSignal(b);

    mKernel = nullptr;
    mKernelId = 0;
    mNumOfAddressableItemCount = 0;
    mAddressableItemCountPtr.clear();
    mNumOfVirtualBaseAddresses = 0;
    mVirtualBaseAddressPtr.clear();
    mNumOfTruncatedInputBuffers = 0;
    mTruncatedInputBuffer.clear();

    BasicBlock * const entryBlock = b->GetInsertBlock();
    b->CreateBr(mPipelineLoop);

    b->SetInsertPoint(mPipelineLoop);
    mMadeProgressInLastSegment = b->CreatePHI(b->getInt1Ty(), 2, "madeProgressInLastSegment");
    mMadeProgressInLastSegment->addIncoming(b->getTrue(), entryBlock);
    initializeLocallyAvailableItemCounts(b, entryBlock);
    Constant * const i1_FALSE = b->getFalse();
    mPipelineProgress = i1_FALSE;
    mExhaustedInput = i1_FALSE;
    obtainCurrentSegmentNumber(b, entryBlock);
<<<<<<< HEAD
    branchToInitialPartition(b);
=======
>>>>>>> 29e895c5
}

/** ------------------------------------------------------------------------------------------------------------- *
 * @brief executeKernel
 ** ------------------------------------------------------------------------------------------------------------- */
inline void PipelineCompiler::executeKernel(BuilderRef b) {

    assert (std::find(ActiveKernels.begin(), ActiveKernels.end(), mKernelId) != ActiveKernels.end());
    assert (KernelOnHybridThread.test(mKernelId) == mCompilingHybridThread);

    clearInternalStateForCurrentKernel();
    checkForPartitionEntry(b);
    mFixedRateLCM = getLCMOfFixedRateInputs(mKernel);
    mKernelIsInternallySynchronized = mKernel->hasAttribute(AttrId::InternallySynchronized);
    mKernelCanTerminateEarly = mKernel->canSetTerminateSignal();
    mNextPartitionEntryPoint = getPartitionExitPoint(b);
    assert (mNextPartitionEntryPoint);

    mExhaustedPipelineInputAtExit = mExhaustedInput;

    identifyPipelineInputs(mKernelId);

    bool mayHaveInsufficientIO = false;

    if (LLVM_UNLIKELY(mKernelIsInternallySynchronized)) {
        mIsBounded = false;
        mHasExplicitFinalPartialStride = false;
        mCheckInputChannels = false;
        mMayLoopToEntry = false;
    } else {
        mIsBounded = isBounded();
        mHasExplicitFinalPartialStride = requiresExplicitFinalStride();
        mCheckInputChannels = false;
        mMayLoopToEntry = false;
        for (const auto input : make_iterator_range(in_edges(mKernelId, mBufferGraph))) {
            const BufferPort & port = mBufferGraph[input];
            if (port.CanModifySegmentLength) {
                mCheckInputChannels = true;
                break;
            }
        }

        mayHaveInsufficientIO = mCheckInputChannels;

        for (const auto output : make_iterator_range(out_edges(mKernelId, mBufferGraph))) {
            const BufferPort & port = mBufferGraph[output];
            if (port.CanModifySegmentLength) {
                mayHaveInsufficientIO = true;
                break;
            }
        }

        if (mHasExplicitFinalPartialStride || (mCheckInputChannels && hasAtLeastOneNonGreedyInput())) {
            mMayLoopToEntry = true;
        }

    }

#ifndef NDEBUG
    const auto nextPartitionId = ActivePartitions[ActivePartitionIndex + 1];
    const auto jumpId = PartitionJumpTargetId[mCurrentPartitionId];
//    const auto mIsPartitionRoot = mIsPartitionRoot && (nextPartitionId != jumpId);

    assert (nextPartitionId > mCurrentPartitionId);
    assert (jumpId >= nextPartitionId);
#endif

    const auto prefix = makeKernelName(mKernelId);

    // TODO: if a kernel has circular buffers and the produced/consumption rate is not synchronous
    // and the GCD of the stride step length of the producer/consumer is 1 but the stride step length
    // of the consumer is > 1, we may get a scenario in which the partition root needs to check the
    // raw produced item counts rather than the accessible ones to determine the segment length.
    // We could bypass this by having a larger overflow region but doing so would cause us to memcpy
    // more data than necessary.

    /// -------------------------------------------------------------------------------------
    /// BASIC BLOCK CONSTRUCTION
    /// -------------------------------------------------------------------------------------

    mKernelLoopEntry = b->CreateBasicBlock(prefix + "_loopEntry", mNextPartitionEntryPoint);
    mKernelCheckOutputSpace = nullptr;
    if (!mKernelIsInternallySynchronized) {
        mKernelCheckOutputSpace = b->CreateBasicBlock(prefix + "_checkOutputSpace", mNextPartitionEntryPoint);
    }
    mKernelLoopCall = b->CreateBasicBlock(prefix + "_executeKernel", mNextPartitionEntryPoint);
    mKernelCompletionCheck = b->CreateBasicBlock(prefix + "_normalCompletionCheck", mNextPartitionEntryPoint);
    if (mayHaveInsufficientIO) {
        mKernelInsufficientInput = b->CreateBasicBlock(prefix + "_insufficientInput", mNextPartitionEntryPoint);
    }
    if (mIsPartitionRoot) { // || mKernelCanTerminateEarly
        mKernelInitiallyTerminated = b->CreateBasicBlock(prefix + "_initiallyTerminated", mNextPartitionEntryPoint);
        SmallVector<char, 256> tmp;
        raw_svector_ostream nm(tmp);
        nm << prefix << "_jumpFromPartition_" << mCurrentPartitionId
           << "_to_" << PartitionJumpTargetId[mCurrentPartitionId];
        mKernelJumpToNextUsefulPartition = b->CreateBasicBlock(nm.str(), mNextPartitionEntryPoint);
    } else {
        mKernelInitiallyTerminated = nullptr;
        mKernelJumpToNextUsefulPartition = nullptr;
    }

    mKernelTerminated = b->CreateBasicBlock(prefix + "_terminated", mNextPartitionEntryPoint);
    mKernelLoopExit = b->CreateBasicBlock(prefix + "_loopExit", mNextPartitionEntryPoint);
    // The phi catch simplifies compilation logic by "forward declaring" the loop exit point.
    // Subsequent optimization phases will collapse it into the correct exit block.
    mKernelLoopExitPhiCatch = b->CreateBasicBlock(prefix + "_kernelExitPhiCatch", mNextPartitionEntryPoint);
    mKernelExit = b->CreateBasicBlock(prefix + "_kernelExit", mNextPartitionEntryPoint);

    /// -------------------------------------------------------------------------------------
    /// KERNEL / PARTITION ENTRY BLOCK
    /// -------------------------------------------------------------------------------------

    verifyCurrentSynchronizationLock(b);
    checkIfKernelIsAlreadyTerminated(b);

    readAvailableItemCounts(b);
    readProcessedItemCounts(b);
    readProducedItemCounts(b);
    readConsumedItemCounts(b);

    prepareLinearThreadLocalOutputBuffers(b);

    incrementNumberOfSegmentsCounter(b);
    recordUnconsumedItemCounts(b);

    detemineMaximumNumberOfStrides(b);

    mFinalPartialStrideFixedRateRemainderPhi = nullptr;
    if (mIsPartitionRoot) { // || mKernelCanTerminateEarly
        b->CreateUnlikelyCondBr(mInitiallyTerminated, mKernelInitiallyTerminated, mKernelLoopEntry);
    } else {
        b->CreateBr(mKernelLoopEntry);
    }
    mKernelLoopStart = b->GetInsertBlock();

    /// -------------------------------------------------------------------------------------
    /// PHI NODE INITIALIZATION
    /// -------------------------------------------------------------------------------------

    // Set up some PHI nodes early to simplify accumulating their incoming values.
    initializeKernelLoopEntryPhis(b);
    if (!mKernelIsInternallySynchronized) {
        initializeKernelCheckOutputSpacePhis(b);
    }
    if (mIsPartitionRoot) {
        initializeJumpToNextUsefulPartitionPhis(b);
    }
    if (mayHaveInsufficientIO) {
        initializeKernelInsufficientIOExitPhis(b);
    }
    initializeKernelTerminatedPhis(b);
    initializeKernelLoopExitPhis(b);
    initializeKernelExitPhis(b);

    /// -------------------------------------------------------------------------------------
    /// KERNEL LOOP ENTRY
    /// -------------------------------------------------------------------------------------

    b->SetInsertPoint(mKernelLoopEntry);
    if (LLVM_UNLIKELY(mKernelIsInternallySynchronized)) {
        mUpdatedNumOfStrides = mMaximumNumOfStrides;
        mIsFinalInvocation = checkIfInputIsExhausted(b, InputExhaustionReturnType::Disjunction);
    } else {
        determineNumOfLinearStrides(b);
        mIsFinalInvocation = mIsFinalInvocationPhi;
    }

    // When tracing blocking I/O, test all I/O streams but do not execute the
    // kernel if any stream is insufficient.
    if (mayHaveInsufficientIO && TraceIO) {
        b->CreateUnlikelyCondBr(mBranchToLoopExit, mKernelInsufficientInput, mKernelLoopCall);
        BasicBlock * const exitBlock = b->GetInsertBlock();
        mExhaustedPipelineInputPhi->addIncoming(mExhaustedInput, exitBlock);
    } else {
        b->CreateBr(mKernelLoopCall);
    }

    /// -------------------------------------------------------------------------------------
    /// KERNEL CALL
    /// -------------------------------------------------------------------------------------

    b->SetInsertPoint(mKernelLoopCall);
    writeLookBehindLogic(b);
    writeKernelCall(b);
    writeCopyBackLogic(b);
    writeDelayReflectionLogic(b);

    /// -------------------------------------------------------------------------------------
    /// KERNEL EXPLICIT TERMINATION CHECK
    /// -------------------------------------------------------------------------------------

    if (mKernelCanTerminateEarly) {

        Value * const aborted = b->CreateIsNotNull(mTerminatedExplicitly);
        BasicBlock * const explicitTermination =
            b->CreateBasicBlock(prefix + "_explicitTermination", mKernelCompletionCheck);
        b->CreateUnlikelyCondBr(aborted, explicitTermination, mKernelCompletionCheck);

        b->SetInsertPoint(explicitTermination);
        // If the kernel explicitly terminates, it must set its processed/produced item counts.
        // Otherwise, the pipeline will update any countable rates, even upon termination.
        readCountableItemCountsAfterAbnormalTermination(b);
        // TODO: We could have a *fixed-rate* source kernel be a partition root but will need to
        // calculate how many items are the stride "remainder" here.
        signalAbnormalTermination(b);
        b->CreateBr(mKernelTerminated);

    } else { // kernel cannot terminate early

        b->CreateBr(mKernelCompletionCheck);
    }

    /// -------------------------------------------------------------------------------------
    /// KERNEL NORMAL COMPLETION CHECK
    /// -------------------------------------------------------------------------------------

    b->SetInsertPoint(mKernelCompletionCheck);
    normalCompletionCheck(b);

    /// -------------------------------------------------------------------------------------
    /// KERNEL TERMINATED
    /// -------------------------------------------------------------------------------------

    b->SetInsertPoint(mKernelTerminated);
    #ifdef PRINT_DEBUG_MESSAGES
    debugPrint(b, "** " + prefix + ".terminated at segment %" PRIu64, mSegNo);
    #endif
    writeTerminationSignal(b, mTerminatedSignalPhi);
    informInputKernelsOfTermination(b);
    clearUnwrittenOutputData(b);
    splatMultiStepPartialSumValues(b);
    updatePhisAfterTermination(b);
    b->CreateBr(mKernelLoopExit);

    /// -------------------------------------------------------------------------------------
    /// KERNEL INSUFFICIENT IO EXIT
    /// -------------------------------------------------------------------------------------

    if (mayHaveInsufficientIO) {
        writeInsufficientIOExit(b);
    }

    /// -------------------------------------------------------------------------------------
    /// KERNEL LOOP EXIT
    /// -------------------------------------------------------------------------------------

    b->SetInsertPoint(mKernelLoopExit);
    #ifdef PRINT_DEBUG_MESSAGES
    debugPrint(b, "** " + prefix + ".loopExit = %" PRIu64, mSegNo);
    #endif
    writeUpdatedItemCounts(b);
    assert (mTerminatedAtLoopExitPhi);
    Constant * const unterminated = getTerminationSignal(b, TerminationSignal::None);
    Value * const terminated = b->CreateICmpNE(mTerminatedAtLoopExitPhi, unterminated);
    computeFullyProcessedItemCounts(b, terminated);
    computeMinimumConsumedItemCounts(b);
    writeLookAheadLogic(b);
    computeFullyProducedItemCounts(b, terminated);
    replacePhiCatchWithCurrentBlock(b, mKernelLoopExitPhiCatch, mKernelExit);
    b->CreateBr(mKernelExit);

    /// -------------------------------------------------------------------------------------
    /// KERNEL INITIALLY TERMINATED EXIT
    /// -------------------------------------------------------------------------------------

    if (mIsPartitionRoot) { //  || mKernelCanTerminateEarly
        writeInitiallyTerminatedPartitionExit(b);
    }

    /// -------------------------------------------------------------------------------------
    /// KERNEL PREPARE FOR PARTITION JUMP
    /// -------------------------------------------------------------------------------------

    if (mIsPartitionRoot) {
        writeJumpToNextPartition(b);
    }

    /// -------------------------------------------------------------------------------------
    /// KERNEL EXIT
    /// -------------------------------------------------------------------------------------

    b->SetInsertPoint(mKernelExit);
    writeConsumedItemCounts(b);
    recordFinalProducedItemCounts(b);
    if (mIsPartitionRoot) {
        recordStridesPerSegment(b, mKernelId, mTotalNumOfStridesAtExitPhi);
    }
    recordProducedItemCountDeltas(b);
    setCurrentTerminationSignal(b, mTerminatedAtExitPhi);

    // chain the progress state so that the next one carries on from this one
    mExhaustedInput = mExhaustedPipelineInputAtExit;
    mPipelineProgress = mAnyProgressedAtExitPhi;
    if (mIsPartitionRoot) {
        assert (mTotalNumOfStridesAtExitPhi);
        mNumOfPartitionStrides = mTotalNumOfStridesAtExitPhi;
        assert (mFinalPartitionSegmentAtExitPhi);
        mFinalPartitionSegment = mFinalPartitionSegmentAtExitPhi;
    }

    updateCycleCounter(b, mKernelId, mKernelStartTime, CycleCounter::TOTAL_TIME);
    #ifdef ENABLE_PAPI
    accumPAPIMeasurementWithoutReset(b, PAPIReadInitialMeasurementArray, mKernelId, PAPIKernelCounter::PAPI_KERNEL_TOTAL);
    #endif

    if (LLVM_UNLIKELY(CheckAssertions)) {        
        verifyPostInvocationTerminationSignal(b);
    }

    checkForPartitionExit(b);
}

/** ------------------------------------------------------------------------------------------------------------- *
 * @brief normalCompletionCheck
 ** ------------------------------------------------------------------------------------------------------------- */
inline void PipelineCompiler::normalCompletionCheck(BuilderRef b) {

    ConstantInt * const i1_TRUE = b->getTrue();

    if (LLVM_LIKELY(mMayLoopToEntry)) {

        Value * const loopAgain = hasMoreInput(b);

        BasicBlock * const exitBlockAfterLoopAgainTest = b->GetInsertBlock();

        for (const auto e : make_iterator_range(in_edges(mKernelId, mBufferGraph))) {
            const auto port = mBufferGraph[e].Port;
            mAlreadyProcessedPhi[port]->addIncoming(mProcessedItemCount[port], exitBlockAfterLoopAgainTest);
            if (mAlreadyProcessedDeferredPhi[port]) {
                mAlreadyProcessedDeferredPhi[port]->addIncoming(mProcessedDeferredItemCount[port], exitBlockAfterLoopAgainTest);
            }
        }

        for (const auto e : make_iterator_range(out_edges(mKernelId, mBufferGraph))) {
            const auto port = mBufferGraph[e].Port;
            mAlreadyProducedPhi[port]->addIncoming(mProducedItemCount[port], exitBlockAfterLoopAgainTest);
            if (mAlreadyProducedDeferredPhi[port]) {
                mAlreadyProducedDeferredPhi[port]->addIncoming(mProducedDeferredItemCount[port], exitBlockAfterLoopAgainTest);
            }
        }

        mAlreadyProgressedPhi->addIncoming(i1_TRUE, exitBlockAfterLoopAgainTest);
        if (mMayLoopToEntry) {
            mExecutedAtLeastOnceAtLoopEntryPhi->addIncoming(i1_TRUE, exitBlockAfterLoopAgainTest);
            mCurrentNumOfStridesAtLoopEntryPhi->addIncoming(mUpdatedNumOfStrides, exitBlockAfterLoopAgainTest);
        }

        const auto prefix = makeKernelName(mKernelId);
        BasicBlock * const isFinalCheck = b->CreateBasicBlock(prefix + "_isFinalCheck", mKernelTerminated);
        b->CreateUnlikelyCondBr(loopAgain, mKernelLoopEntry, isFinalCheck);

        b->SetInsertPoint(isFinalCheck);
    }

    Value * terminationSignal = nullptr;
    if (LLVM_UNLIKELY(mKernelIsInternallySynchronized)) {
        Constant * const completed = getTerminationSignal(b, TerminationSignal::Completed);
        Constant * const unterminated = getTerminationSignal(b, TerminationSignal::None);
        terminationSignal = b->CreateSelect(mIsFinalInvocation, completed, unterminated);
    } else {
        terminationSignal = mIsFinalInvocationPhi;
    }

    assert (terminationSignal);

    BasicBlock * const exitBlock = b->GetInsertBlock();

    // update KernelTerminated phi nodes
    for (const auto e : make_iterator_range(out_edges(mKernelId, mBufferGraph))) {
        const auto port = mBufferGraph[e].Port;
        mProducedAtTerminationPhi[port]->addIncoming(mProducedItemCount[port], exitBlock);
    }
    mTerminatedSignalPhi->addIncoming(terminationSignal, exitBlock);

    // if (mTotalNumOfStridesAtLoopExitPhi) {
    if (mIsPartitionRoot) {
        assert (mUpdatedNumOfStrides);
        Value * const updatedNumOfStrides = b->CreateMulRational(mUpdatedNumOfStrides, mPartitionStrideRateScalingFactor);
        mTotalNumOfStridesAtLoopExitPhi->addIncoming(updatedNumOfStrides, exitBlock);
    }

    Value * const isFinal = b->CreateIsNotNull(terminationSignal);
    if (mIsPartitionRoot) {
        mFinalPartitionSegmentAtLoopExitPhi->addIncoming(b->getFalse(), exitBlock);
    }
    b->CreateUnlikelyCondBr(isFinal, mKernelTerminated, mKernelLoopExit);

    for (const auto e : make_iterator_range(in_edges(mKernelId, mBufferGraph))) {
        const auto port = mBufferGraph[e].Port;
        mUpdatedProcessedPhi[port]->addIncoming(mProcessedItemCount[port], exitBlock);
        if (mUpdatedProcessedDeferredPhi[port]) {
            mUpdatedProcessedDeferredPhi[port]->addIncoming(mProcessedDeferredItemCount[port], exitBlock);
        }
    }
    for (const auto e : make_iterator_range(out_edges(mKernelId, mBufferGraph))) {
        const auto port = mBufferGraph[e].Port;
        mUpdatedProducedPhi[port]->addIncoming(mProducedItemCount[port], exitBlock);
        if (mUpdatedProducedDeferredPhi[port]) {
            mUpdatedProducedDeferredPhi[port]->addIncoming(mProducedDeferredItemCount[port], exitBlock);
        }
    }
    mTerminatedAtLoopExitPhi->addIncoming(terminationSignal, exitBlock);
    mAnyProgressedAtLoopExitPhi->addIncoming(i1_TRUE, exitBlock);
    mExhaustedPipelineInputAtLoopExitPhi->addIncoming(mExhaustedInput, exitBlock);
}

/** ------------------------------------------------------------------------------------------------------------- *
 * @brief initializeKernelLoopEntryPhis
 ** ------------------------------------------------------------------------------------------------------------- */
inline void PipelineCompiler::initializeKernelLoopEntryPhis(BuilderRef b) {
    IntegerType * const sizeTy = b->getSizeTy();
    IntegerType * const boolTy = b->getInt1Ty();

    assert ("kernel loop start must be created before initializing loop entry phi nodes" && mKernelLoopStart);

    b->SetInsertPoint(mKernelLoopEntry);

    for (const auto e : make_iterator_range(in_edges(mKernelId, mBufferGraph))) {
        const BufferPort & br = mBufferGraph[e];
        const auto port = br.Port;
        const auto prefix = makeBufferName(mKernelId, port);
        mAlreadyProcessedPhi[port] = b->CreatePHI(sizeTy, 2, prefix + "_alreadyProcessed");
        assert (mInitiallyProcessedItemCount[port]);
        mAlreadyProcessedPhi[port]->addIncoming(mInitiallyProcessedItemCount[port], mKernelLoopStart);
        Value * const value = mInitiallyProcessedDeferredItemCount[port];
        if (value) {
            PHINode * const phi = b->CreatePHI(sizeTy, 2, prefix + "_alreadyProcessedDeferred");
            assert (phi);
            phi->addIncoming(value, mKernelLoopStart);
            mAlreadyProcessedDeferredPhi[port] = phi;
        }
    }

    for (const auto e : make_iterator_range(out_edges(mKernelId, mBufferGraph))) {
        const BufferPort & br = mBufferGraph[e];
        const auto port = br.Port;
        const auto prefix = makeBufferName(mKernelId, port);
        const auto streamSet = target(e, mBufferGraph);
        mAlreadyProducedPhi[port] = b->CreatePHI(sizeTy, 2, prefix + "_alreadyProduced");
        assert (mInitiallyProducedItemCount[streamSet]);
        mAlreadyProducedPhi[port]->addIncoming(mInitiallyProducedItemCount[streamSet], mKernelLoopStart);
        if (mInitiallyProducedDeferredItemCount[streamSet]) {
            mAlreadyProducedDeferredPhi[port] = b->CreatePHI(sizeTy, 2, prefix + "_alreadyProducedDeferred");
            mAlreadyProducedDeferredPhi[port]->addIncoming(mInitiallyProducedDeferredItemCount[streamSet], mKernelLoopStart);
        }
    }
    const auto prefix = makeKernelName(mKernelId);
    mAlreadyProgressedPhi = b->CreatePHI(boolTy, 2, prefix + "_madeProgress");
    assert (mPipelineProgress);
    mAlreadyProgressedPhi->addIncoming(mPipelineProgress, mKernelLoopStart);

    if (mMayLoopToEntry) {
        // Since we may loop and call the kernel again, we want to mark that we've progressed
        // if we execute any kernel even if we could not complete a full segment.
        mExecutedAtLeastOnceAtLoopEntryPhi = b->CreatePHI(boolTy, 2, prefix + "_executedAtLeastOnce");
        mExecutedAtLeastOnceAtLoopEntryPhi->addIncoming(b->getFalse(), mKernelLoopStart);
        mCurrentNumOfStridesAtLoopEntryPhi = b->CreatePHI(sizeTy, 2, prefix + "_currentNumOfStrides");
        mCurrentNumOfStridesAtLoopEntryPhi->addIncoming(b->getSize(0), mKernelLoopStart);
    } else {
        mExecutedAtLeastOnceAtLoopEntryPhi = nullptr;
        mCurrentNumOfStridesAtLoopEntryPhi = nullptr;
    }

}

/** ------------------------------------------------------------------------------------------------------------- *
 * @brief initializeKernelCheckOutputSpacePhis
 ** ------------------------------------------------------------------------------------------------------------- */
inline void PipelineCompiler::initializeKernelCheckOutputSpacePhis(BuilderRef b) {
    b->SetInsertPoint(mKernelCheckOutputSpace);
    IntegerType * const sizeTy = b->getSizeTy();
    for (const auto e : make_iterator_range(in_edges(mKernelId, mBufferGraph))) {
        const auto inputPort = mBufferGraph[e].Port;
        const auto prefix = makeBufferName(mKernelId, inputPort);
        mLinearInputItemsPhi[inputPort] = b->CreatePHI(sizeTy, 2, prefix + "_linearlyAccessible");
        Type * const bufferTy = getInputBuffer(inputPort)->getPointerType();
        mInputVirtualBaseAddressPhi[inputPort] = b->CreatePHI(bufferTy, 2, prefix + "_baseAddress");
    }
    for (const auto e : make_iterator_range(out_edges(mKernelId, mBufferGraph))) {
        const auto outputPort = mBufferGraph[e].Port;
        const auto prefix = makeBufferName(mKernelId, outputPort);
        mLinearOutputItemsPhi[outputPort] = b->CreatePHI(sizeTy, 2, prefix + "_linearlyWritable");
    }
    const auto prefix = makeKernelName(mKernelId);
    mNumOfLinearStridesPhi = b->CreatePHI(sizeTy, 2, prefix + "_numOfLinearStridesPhi");
    if (LLVM_LIKELY(mKernel->hasFixedRateInput())) {
        mFixedRateFactorPhi = b->CreatePHI(sizeTy, 2, prefix + "_fixedRateFactorPhi");
    }
    mIsFinalInvocationPhi = b->CreatePHI(sizeTy, 2, prefix + "_isFinalPhi");
    if (mIsPartitionRoot) {
        mFinalPartialStrideFixedRateRemainderPhi = b->CreatePHI(sizeTy, 2, prefix + "_partialPartitionStridesPhi");
    }
}

/** ------------------------------------------------------------------------------------------------------------- *
 * @brief initializeKernelTerminatedPhis
 ** ------------------------------------------------------------------------------------------------------------- */
inline void PipelineCompiler::initializeKernelTerminatedPhis(BuilderRef b) {
    b->SetInsertPoint(mKernelTerminated);
    Type * const sizeTy = b->getSizeTy();
    const auto prefix = makeKernelName(mKernelId);
    mTerminatedSignalPhi = b->CreatePHI(sizeTy, 2, prefix + "_terminatedSignal");

    for (const auto e : make_iterator_range(out_edges(mKernelId, mBufferGraph))) {
        const auto outputPort = mBufferGraph[e].Port;
        const auto prefix = makeBufferName(mKernelId, outputPort);
        PHINode * const phi = b->CreatePHI(sizeTy, 2, prefix + "_finalProduced");
        mProducedAtTerminationPhi[outputPort] = phi;
        mProducedAtTermination[outputPort] = phi;
    }
}

/** ------------------------------------------------------------------------------------------------------------- *
 * @brief initializeKernelTerminatedPhis
 ** ------------------------------------------------------------------------------------------------------------- */
inline void PipelineCompiler::initializeJumpToNextUsefulPartitionPhis(BuilderRef b) {
    assert (mKernelJumpToNextUsefulPartition);
    b->SetInsertPoint(mKernelJumpToNextUsefulPartition);
    const auto prefix = makeKernelName(mKernelId);
    Type * const boolTy = b->getInt1Ty();
    mExhaustedInputAtJumpPhi = b->CreatePHI(boolTy, 2, prefix + "_exhaustedInputAtJumpPhi");
    for (const auto e : make_iterator_range(out_edges(mKernelId, mBufferGraph))) {
        const auto port = mBufferGraph[e].Port;
        const auto prefix = makeBufferName(mKernelId, port);
        mProducedAtJumpPhi[port] = b->CreatePHI(b->getSizeTy(), 2, prefix + "_producedAtJumpPhi");
    }
}

/** ------------------------------------------------------------------------------------------------------------- *
 * @brief initializeKernelInsufficientIOExitPhis
 ** ------------------------------------------------------------------------------------------------------------- */
inline void PipelineCompiler::initializeKernelInsufficientIOExitPhis(BuilderRef b) {
    b->SetInsertPoint(mKernelInsufficientInput);
    const auto prefix = makeKernelName(mKernelId);
    IntegerType * const boolTy = b->getInt1Ty();
    mExhaustedPipelineInputPhi = b->CreatePHI(boolTy, 2, prefix + "_exhaustedInput");
}

/** ------------------------------------------------------------------------------------------------------------- *
 * @brief initializeKernelLoopExitPhis
 ** ------------------------------------------------------------------------------------------------------------- */
inline void PipelineCompiler::initializeKernelLoopExitPhis(BuilderRef b) {
    b->SetInsertPoint(mKernelLoopExit);
    const auto prefix = makeKernelName(mKernelId);
    IntegerType * const sizeTy = b->getSizeTy();
    IntegerType * const boolTy = b->getInt1Ty();
    for (const auto e : make_iterator_range(in_edges(mKernelId, mBufferGraph))) {
        const auto port = mBufferGraph[e].Port;
        const auto prefix = makeBufferName(mKernelId, port);
        mUpdatedProcessedPhi[port] = b->CreatePHI(sizeTy, 2, prefix + "_updatedProcessedAtLoopExit");
        if (mAlreadyProcessedDeferredPhi[port]) {
            mUpdatedProcessedDeferredPhi[port] = b->CreatePHI(sizeTy, 2, prefix + "_updatedProcessedDeferredAtLoopExit");
        }
    }
    for (const auto e : make_iterator_range(out_edges(mKernelId, mBufferGraph))) {
        const auto port = mBufferGraph[e].Port;
        const auto prefix = makeBufferName(mKernelId, port);
        mUpdatedProducedPhi[port] = b->CreatePHI(sizeTy, 2, prefix + "_updatedProducedAtLoopExit");
        if (mAlreadyProducedDeferredPhi[port]) {
            mUpdatedProducedDeferredPhi[port] = b->CreatePHI(sizeTy, 2, prefix + "_updatedProcessedDeferredAtLoopExit");
        }
    }
    mTerminatedAtLoopExitPhi = b->CreatePHI(sizeTy, 2, prefix + "_terminatedAtLoopExit");
    mAnyProgressedAtLoopExitPhi = b->CreatePHI(boolTy, 2, prefix + "_anyProgressAtLoopExit");
//    if (mIsPartitionRoot && mKernelIsInternallySynchronized) {
//        mTotalNumOfStridesAtLoopExitPhi = nullptr;
//    } else {
//        mTotalNumOfStridesAtLoopExitPhi = b->CreatePHI(sizeTy, 2, prefix + "_totalNumOfStridesAtLoopExit");
//    }
    mTotalNumOfStridesAtLoopExitPhi = nullptr;
//    if (mIsPartitionRoot) {
//        mTotalNumOfStridesAtLoopExitPhi = b->CreatePHI(sizeTy, 2, prefix + "_totalNumOfStridesAtLoopExit");
//    }
    mExhaustedPipelineInputAtLoopExitPhi = b->CreatePHI(boolTy, 2, prefix + "_exhaustedInputAtLoopExit");
    mFinalPartitionSegmentAtLoopExitPhi = nullptr;
    if (mIsPartitionRoot) {
        mTotalNumOfStridesAtLoopExitPhi = b->CreatePHI(sizeTy, 2, prefix + "_totalNumOfStridesAtLoopExit");
        mFinalPartitionSegmentAtLoopExitPhi = b->CreatePHI(boolTy, 2, prefix + "_finalPartitionSegmentAtLoopExitPhi");
    }
}


/** ------------------------------------------------------------------------------------------------------------- *
 * @brief writeInsufficientIOExit
 ** ------------------------------------------------------------------------------------------------------------- */
void PipelineCompiler::writeInsufficientIOExit(BuilderRef b) {

    // A partition root will always have an insufficient I/O check since they control how many strides the
    // other kernels in the partition will execute. If a kernel has non-linear I/O, however, we need to test
    // whether we've finished executing.

    b->SetInsertPoint(mKernelInsufficientInput);

    BasicBlock * const exitBlock = b->GetInsertBlock();

    if (mMayLoopToEntry) {
        for (const auto e : make_iterator_range(in_edges(mKernelId, mBufferGraph))) {
            const auto port = mBufferGraph[e].Port;
            mUpdatedProcessedPhi[port]->addIncoming(mAlreadyProcessedPhi[port], exitBlock);
            if (mAlreadyProcessedDeferredPhi[port]) {
                mUpdatedProcessedDeferredPhi[port]->addIncoming(mAlreadyProcessedDeferredPhi[port], exitBlock);
            }
        }

        for (const auto e : make_iterator_range(out_edges(mKernelId, mBufferGraph))) {
            const auto port = mBufferGraph[e].Port;
            mUpdatedProducedPhi[port]->addIncoming(mAlreadyProducedPhi[port], exitBlock);
            if (mAlreadyProducedDeferredPhi[port]) {
                mUpdatedProducedDeferredPhi[port]->addIncoming(mAlreadyProducedDeferredPhi[port], exitBlock);
            }
        }
    }

//    if (mIsPartitionRoot) {
//        Value * currentNumOfStrides;
//        if (mMayLoopToEntry) {
//            assert (mCurrentNumOfStridesAtLoopEntryPhi);
//            currentNumOfStrides = b->CreateMulRational(mCurrentNumOfStridesAtLoopEntryPhi, mPartitionStrideRateScalingFactor);
//        } else {
//            currentNumOfStrides = b->getSize(0);
//        }
//        mTotalNumOfStridesAtLoopExitPhi->addIncoming(currentNumOfStrides, exitBlock);
//    }

    if (mMayLoopToEntry || !mIsPartitionRoot) {
        assert (mExhaustedPipelineInputPhi);
        mExhaustedPipelineInputAtLoopExitPhi->addIncoming(mExhaustedPipelineInputPhi, exitBlock);
        assert (mAlreadyProgressedPhi);
        mAnyProgressedAtLoopExitPhi->addIncoming(mAlreadyProgressedPhi, exitBlock);
        mTerminatedAtLoopExitPhi->addIncoming(mInitialTerminationSignal, exitBlock);
    }

    if (mIsPartitionRoot) {
        assert (mInitialTerminationSignal);
        if (mExhaustedInputAtJumpPhi) {
            mExhaustedInputAtJumpPhi->addIncoming(mExhaustedPipelineInputPhi, exitBlock);
            for (const auto e : make_iterator_range(out_edges(mKernelId, mBufferGraph))) {
                const auto & br = mBufferGraph[e];
                const auto port = br.Port;
                Value * produced = nullptr;
                if (LLVM_UNLIKELY(br.IsDeferred)) {
                    produced = mAlreadyProducedDeferredPhi[port];
                } else {
                    produced = mAlreadyProducedPhi[port];
                }
                assert (isFromCurrentFunction(b, produced, false));
                mProducedAtJumpPhi[port]->addIncoming(produced, exitBlock);
            }
        }
        if (mMayLoopToEntry) {
            mFinalPartitionSegmentAtLoopExitPhi->addIncoming(b->getFalse(), exitBlock);
            assert (mCurrentNumOfStridesAtLoopEntryPhi);
            Value * const currentNumOfStrides = b->CreateMulRational(mCurrentNumOfStridesAtLoopEntryPhi, mPartitionStrideRateScalingFactor);
            mTotalNumOfStridesAtLoopExitPhi->addIncoming(currentNumOfStrides, exitBlock);
            b->CreateLikelyCondBr(mExecutedAtLeastOnceAtLoopEntryPhi, mKernelLoopExit, mKernelJumpToNextUsefulPartition);
        } else {
            b->CreateBr(mKernelJumpToNextUsefulPartition);
        }
    } else {
        // if this is not a partition root, it is not responsible for determining
        // whether the partition is out of input
        b->CreateBr(mKernelLoopExit);
    }

}


/** ------------------------------------------------------------------------------------------------------------- *
 * @brief initializeKernelExitPhis
 ** ------------------------------------------------------------------------------------------------------------- */
inline void PipelineCompiler::initializeKernelExitPhis(BuilderRef b) {
    b->SetInsertPoint(mKernelExit);
    const auto prefix = makeKernelName(mKernelId);
    IntegerType * const sizeTy = b->getSizeTy();
    IntegerType * const boolTy = b->getInt1Ty();

    mTerminatedAtExitPhi = b->CreatePHI(sizeTy, 2, prefix + "_terminatedAtKernelExit");
    assert (mTerminatedAtLoopExitPhi);
    mTerminatedAtExitPhi->addIncoming(mTerminatedAtLoopExitPhi, mKernelLoopExitPhiCatch);
    mTotalNumOfStridesAtExitPhi = nullptr;
    if (mIsPartitionRoot) {
        assert (mTotalNumOfStridesAtLoopExitPhi);
        mTotalNumOfStridesAtExitPhi = b->CreatePHI(sizeTy, 2, prefix + "_totalNumOfStridesAtExit");
        mTotalNumOfStridesAtExitPhi->addIncoming(mTotalNumOfStridesAtLoopExitPhi, mKernelLoopExitPhiCatch);
    }

    createConsumedPhiNodes(b);

    for (const auto e : make_iterator_range(out_edges(mKernelId, mBufferGraph))) {
        const auto port = mBufferGraph[e].Port;
        const auto prefix = makeBufferName(mKernelId, port);
        PHINode * const fullyProduced = b->CreatePHI(sizeTy, 2, prefix + "_fullyProducedAtKernelExit");
        mFullyProducedItemCount[port] = fullyProduced;
    }

    PHINode * const progress = b->CreatePHI(boolTy, 2, prefix + "_anyProgressAtKernelExit");
    progress->addIncoming(mAnyProgressedAtLoopExitPhi, mKernelLoopExitPhiCatch);
    mAnyProgressedAtExitPhi = progress;

    PHINode * const exhausted = b->CreatePHI(boolTy, 2, prefix + "_exhaustedPipelineInputAtKernelExit");
    exhausted->addIncoming(mExhaustedPipelineInputAtLoopExitPhi, mKernelLoopExitPhiCatch);
    mExhaustedPipelineInputAtExit = exhausted;

    if (mIsPartitionRoot) {
        mFinalPartitionSegmentAtExitPhi = b->CreatePHI(boolTy, 2, prefix + "_anyProgressAtKernelExit");
        mFinalPartitionSegmentAtExitPhi->addIncoming(mFinalPartitionSegmentAtLoopExitPhi, mKernelLoopExitPhiCatch);
    }
}

/** ------------------------------------------------------------------------------------------------------------- *
 * @brief updateKernelExitPhisAfterInitiallyTerminated
 ** ------------------------------------------------------------------------------------------------------------- */
inline void PipelineCompiler::updateKernelExitPhisAfterInitiallyTerminated(BuilderRef b) {
    Constant * const completed = getTerminationSignal(b, TerminationSignal::Completed);
    mTerminatedAtExitPhi->addIncoming(completed, mKernelInitiallyTerminatedExit);
    // if (mTotalNumOfStridesAtExitPhi) {
    if (mIsPartitionRoot) {
        ConstantInt * const sz_ZERO = b->getSize(0);
        mTotalNumOfStridesAtExitPhi->addIncoming(sz_ZERO, mKernelInitiallyTerminatedExit);
    }

    phiOutConsumedItemCountsAfterInitiallyTerminated(b);

    for (const auto e : make_iterator_range(out_edges(mKernelId, mBufferGraph))) {
        const auto streamSet = target(e, mBufferGraph);
        const BufferPort & br = mBufferGraph[e];
        Value * produced = nullptr;
        if (LLVM_UNLIKELY(br.IsDeferred)) {
            produced = mInitiallyProducedDeferredItemCount[streamSet];
        } else {
            produced = mInitiallyProducedItemCount[streamSet];
        }
        const auto port = br.Port;
        assert (isFromCurrentFunction(b, produced, false));
        if (mKernelJumpToNextUsefulPartition != mKernelInitiallyTerminated) {
            mProducedAtJumpPhi[port]->addIncoming(produced, mKernelInitiallyTerminatedExit);
        }
        mFullyProducedItemCount[port]->addIncoming(produced, mKernelInitiallyTerminatedExit);
    }

    mAnyProgressedAtExitPhi->addIncoming(mPipelineProgress, mKernelInitiallyTerminatedExit);
    cast<PHINode>(mExhaustedPipelineInputAtExit)->addIncoming(mExhaustedInput, mKernelInitiallyTerminatedExit);
    if (mIsPartitionRoot) {
        mFinalPartitionSegmentAtExitPhi->addIncoming(b->getTrue(), mKernelInitiallyTerminatedExit);
    }
}

/** ------------------------------------------------------------------------------------------------------------- *
 * @brief updatePhiCountAfterTermination
 ** ------------------------------------------------------------------------------------------------------------- */
inline void PipelineCompiler::updatePhisAfterTermination(BuilderRef b) {
    BasicBlock * const exitBlock = b->GetInsertBlock();
    mTerminatedAtLoopExitPhi->addIncoming(mTerminatedSignalPhi, exitBlock);
    mAnyProgressedAtLoopExitPhi->addIncoming(b->getTrue(), exitBlock);
    mExhaustedPipelineInputAtLoopExitPhi->addIncoming(mExhaustedInput, exitBlock);
    if (mIsPartitionRoot) {
        Value * finalNumOfStrides = mUpdatedNumOfStrides; assert (mUpdatedNumOfStrides);
        if (mFinalPartialStrideFixedRateRemainderPhi) {
            const Rational fixedRateFactor = mFixedRateLCM * Rational{mKernel->getStride()};
            Value * fixedRateItems = b->CreateMulRational(finalNumOfStrides, fixedRateFactor);
            fixedRateItems = b->CreateAdd(fixedRateItems, mFinalPartialStrideFixedRateRemainderPhi);
            finalNumOfStrides = b->CreateMulRational(fixedRateItems, mPartitionStrideRateScalingFactor / fixedRateFactor);
        } else {
            finalNumOfStrides = b->CreateMulRational(finalNumOfStrides, mPartitionStrideRateScalingFactor);
        }
        mTotalNumOfStridesAtLoopExitPhi->addIncoming(finalNumOfStrides, exitBlock);
    }
    if (mIsPartitionRoot) {
        mFinalPartitionSegmentAtLoopExitPhi->addIncoming(b->getTrue(), exitBlock);
    }
    for (const auto e : make_iterator_range(in_edges(mKernelId, mBufferGraph))) {
        const auto port = mBufferGraph[e].Port;
        Value * const totalCount = getLocallyAvailableItemCount(b, port);
        mUpdatedProcessedPhi[port]->addIncoming(totalCount, exitBlock);
        if (mUpdatedProcessedDeferredPhi[port]) {
            mUpdatedProcessedDeferredPhi[port]->addIncoming(totalCount, exitBlock);
        }
    }

    for (const auto e : make_iterator_range(out_edges(mKernelId, mBufferGraph))) {
        const auto port = mBufferGraph[e].Port;
        Value * const produced = mProducedAtTermination[port];

        #ifdef PRINT_DEBUG_MESSAGES
        debugPrint(b, makeBufferName(mKernelId, port) + "_producedAtTermination = %" PRIu64, produced);
        #endif

        mUpdatedProducedPhi[port]->addIncoming(produced, exitBlock);
        if (mUpdatedProducedDeferredPhi[port]) {
            mUpdatedProducedDeferredPhi[port]->addIncoming(produced, exitBlock);
        }
    }
}

/** ------------------------------------------------------------------------------------------------------------- *
 * @brief end
 ** ------------------------------------------------------------------------------------------------------------- */
void PipelineCompiler::end(BuilderRef b) {



    // A pipeline will end for one or two reasons:

    // 1) Process has *halted* due to insufficient external I/O.

    // 2) All pipeline sinks have terminated (i.e., any kernel that writes
    // to a pipeline output, is marked as having a side-effect, or produces
    // an input for some call in which no dependent kernels is a pipeline
    // sink).

    // TODO: if we determine that all of the pipeline I/O is consumed in one invocation of the
    // pipeline, we can avoid testing at the end whether its terminated.

    Value * terminated = nullptr;
    if (ExternallySynchronized) {
        if (mCurrentThreadTerminationSignalPtr) {
            terminated = hasPipelineTerminated(b);
        }
        b->CreateBr(mPipelineEnd);
    } else {

        terminated = hasPipelineTerminated(b);

        Value * const done = b->CreateIsNotNull(terminated);
        if (LLVM_UNLIKELY(CheckAssertions && !mCompilingHybridThread)) {
            Value * const progressedOrFinished = b->CreateOr(mPipelineProgress, done);
            Value * const live = b->CreateOr(mMadeProgressInLastSegment, progressedOrFinished);
            b->CreateAssert(live, "Dead lock detected: pipeline could not progress after two iterations");
        }
        releaseHybridThreadSynchronizationLock(b);
        BasicBlock * const exitBlock = b->GetInsertBlock();
        mMadeProgressInLastSegment->addIncoming(mPipelineProgress, exitBlock);
        updateLocallyAvailableItemCounts(b, exitBlock);
        incrementCurrentSegNo(b, exitBlock);
        b->CreateUnlikelyCondBr(done, mPipelineEnd, mPipelineLoop);
    }
    b->SetInsertPoint(mPipelineEnd);
    writeFinalHybridThreadSynchronizationNumber(b);
    writeExternalConsumedItemCounts(b);
    writeExternalProducedItemCounts(b);
    if (mCurrentThreadTerminationSignalPtr) {
        b->CreateStore(terminated, mCurrentThreadTerminationSignalPtr);
    }
    // free any truncated input buffers
    for (Value * const bufferPtr : mTruncatedInputBuffer) {
        b->CreateFree(b->CreateLoad(bufferPtr));
    }
    #ifdef PRINT_DEBUG_MESSAGES
    if (ExternallySynchronized) {
        debugPrint(b, "------------------------------------------------- END %" PRIx64, getHandle());
    } else {
        debugPrint(b, "================================================= END %" PRIx64, getHandle());
    }
    debugClose(b);
    #endif

    #ifdef ENABLE_PAPI
    stopPAPIAndDestroyEventSet(b);
    #endif

    if (LLVM_UNLIKELY(canSetTerminateSignal())) {
        Constant * const unterminated = b->getSize(KernelBuilder::TerminationCode::None);
        Constant * const terminated = b->getSize(KernelBuilder::TerminationCode::Terminated);
        Value * const retVal = b->CreateSelect(mPipelineProgress, unterminated, terminated);
        b->setTerminationSignal(retVal);
    }

    mExpectedNumOfStridesMultiplier = nullptr;
    mThreadLocalStreamSetBaseAddress = nullptr;
}

/** ------------------------------------------------------------------------------------------------------------- *
 * @brief writeExternalProducedItemCounts
 ** ------------------------------------------------------------------------------------------------------------- */
void PipelineCompiler::writeExternalProducedItemCounts(BuilderRef b) {
    for (const auto e : make_iterator_range(in_edges(PipelineOutput, mBufferGraph))) {
        const BufferPort & external = mBufferGraph[e];
        const auto streamSet = source(e, mBufferGraph);
        Value * const ptr = getProducedOutputItemsPtr(external.Port.Number);
        b->CreateStore(mLocallyAvailableItems[streamSet], ptr);
    }
}

}<|MERGE_RESOLUTION|>--- conflicted
+++ resolved
@@ -74,10 +74,6 @@
     mPipelineProgress = i1_FALSE;
     mExhaustedInput = i1_FALSE;
     obtainCurrentSegmentNumber(b, entryBlock);
-<<<<<<< HEAD
-    branchToInitialPartition(b);
-=======
->>>>>>> 29e895c5
 }
 
 /** ------------------------------------------------------------------------------------------------------------- *
