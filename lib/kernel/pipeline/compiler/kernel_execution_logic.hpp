#ifndef KERNEL_EXECUTION_LOGIC_HPP
#define KERNEL_EXECUTION_LOGIC_HPP

#include "pipeline_compiler.hpp"

namespace kernel {

/** ------------------------------------------------------------------------------------------------------------- *
 * @brief writeKernelCall
 ** ------------------------------------------------------------------------------------------------------------- */
void PipelineCompiler::writeKernelCall(BuilderRef b) {

    // TODO: add MProtect to buffers and their handles.

    // TODO: send in the # of output items we want in the external buffers

    Value * const doSegment = getKernelDoSegmentFunction(b);

    #ifndef NDEBUG
    mKernelDoSegmentFunctionType = cast<FunctionType>(doSegment->getType()->getPointerElementType());
    #endif

    const auto args = buildKernelCallArgumentList(b);

    #ifdef PRINT_DEBUG_MESSAGES
    debugHalt(b);
    #endif

    if (LLVM_UNLIKELY(codegen::DebugOptionIsSet(codegen::EnableMProtect))) {
        b->CreateMProtect(mKernelSharedHandle, CBuilder::Protect::WRITE);
    }
    #ifdef ENABLE_PAPI
    readPAPIMeasurement(b, mKernelId, PAPIReadBeforeMeasurementArray);
    #endif
    Value * const beforeKernelCall = startCycleCounter(b);
    Value * doSegmentRetVal = nullptr;
    if (mRethrowException) {
        const auto prefix = makeKernelName(mKernelId);
        BasicBlock * const invokeOk = b->CreateBasicBlock(prefix + "_invokeOk", mKernelCompletionCheck);
        doSegmentRetVal = b->CreateInvoke(doSegment, invokeOk, mRethrowException, args);
        b->SetInsertPoint(invokeOk);
    } else {
        doSegmentRetVal = b->CreateCall(doSegment, args);
    }
    updateCycleCounter(b, mKernelId, beforeKernelCall, CycleCounter::KERNEL_EXECUTION);
    #ifdef ENABLE_PAPI
    accumPAPIMeasurementWithoutReset(b, PAPIReadBeforeMeasurementArray, mKernelId, PAPIKernelCounter::PAPI_KERNEL_EXECUTION);
    #endif

    #ifdef PRINT_DEBUG_MESSAGES
    debugResume(b);
    #endif

    if (mKernelCanTerminateEarly) {
        mTerminatedExplicitly = doSegmentRetVal;
    } else {
        mTerminatedExplicitly = nullptr;
    }

    updateProcessedAndProducedItemCounts(b);
    readReturnedOutputVirtualBaseAddresses(b);

    if (LLVM_UNLIKELY(codegen::DebugOptionIsSet(codegen::EnableMProtect))) {
        b->CreateMProtect(mKernelSharedHandle, CBuilder::Protect::NONE);
    }

}

/** ------------------------------------------------------------------------------------------------------------- *
 * @brief buildKernelCallArgumentList
 ** ------------------------------------------------------------------------------------------------------------- */
ArgVec PipelineCompiler::buildKernelCallArgumentList(BuilderRef b) {

    // WARNING: any change to this must be reflected in Kernel::addDoSegmentDeclaration, Kernel::getDoSegmentFields,
    // Kernel::setDoSegmentProperties and Kernel::getDoSegmentProperties.

    const auto numOfInputs = in_degree(mKernelId, mBufferGraph);
    const auto numOfOutputs = out_degree(mKernelId, mBufferGraph);

    ArgVec args;

    auto addNextArg = [&](Value * arg) {

        #ifndef NDEBUG
        assert ("null argument" && arg);
        const auto n = mKernelDoSegmentFunctionType->getNumParams();
        if (LLVM_UNLIKELY(args.size() >= n)) {
            SmallVector<char, 256> tmp;
            raw_svector_ostream out(tmp);
            out << mKernel->getName() << ": "
                   "was given too many arguments";
            throw std::runtime_error(out.str().str());
        }

        Type * const argTy = mKernelDoSegmentFunctionType->getParamType(args.size());
        if (LLVM_UNLIKELY(argTy != arg->getType())) {
            SmallVector<char, 256> tmp;
            raw_svector_ostream out(tmp);

            Function * const func = mKernel->getDoSegmentFunction(b, true);

            out << mKernel->getName() << ": "
                "invalid argument type for ";

            auto argItr = func->arg_begin();
            std::advance(argItr, args.size());
            out << argItr->getName();

            out << " (#" << args.size()
                << "): expected ";
            argTy->print(out);
            out << " but got ";
            arg->getType()->print(out);
            throw std::runtime_error(out.str().str());
        }
        #endif

        args.push_back(arg);
    };

    auto addItemCountArg = [&](const BufferPort & port,
                               const bool forceAddressability,
                               Value * const itemCount) {
        const Binding & binding = port.Binding;
        const ProcessingRate & rate = binding.getRate();

        Value * ptr = nullptr;
        if (LLVM_UNLIKELY(rate.isRelative())) {
            return ptr;
        }
        if (forceAddressability || isAddressable(binding)) {
            if (LLVM_UNLIKELY(mNumOfAddressableItemCount == mAddressableItemCountPtr.size())) {
                auto aic = b->CreateAllocaAtEntryPoint(b->getSizeTy());
                mAddressableItemCountPtr.push_back(aic);
            }
            ptr = mAddressableItemCountPtr[mNumOfAddressableItemCount++];
            b->CreateStore(itemCount, ptr);
            addNextArg(ptr);
        } else if (isCountable(binding)) {
            addNextArg(itemCount);
        }
        return ptr;
    };

    auto addVirtualBaseAddressArg = [&](const StreamSetBuffer * buffer) {
        PointerType * const voidPtrTy = b->getVoidPtrTy();
        if (LLVM_UNLIKELY(mNumOfVirtualBaseAddresses == mVirtualBaseAddressPtr.size())) {
            auto vba = b->CreateAllocaAtEntryPoint(voidPtrTy);
            mVirtualBaseAddressPtr.push_back(vba);
        }
        Value * ptr = mVirtualBaseAddressPtr[mNumOfVirtualBaseAddresses++];
        ptr = b->CreatePointerCast(ptr, buffer->getPointerType()->getPointerTo());
        b->CreateStore(buffer->getBaseAddress(b.get()), ptr);
        addNextArg(b->CreatePointerCast(ptr, voidPtrTy->getPointerTo()));
        return ptr;
    };

    args.reserve(4 + (numOfInputs + numOfOutputs) * 4);
    if (LLVM_LIKELY(mKernelSharedHandle)) {
        addNextArg(mKernelSharedHandle);
    }
    if (LLVM_UNLIKELY(mKernelThreadLocalHandle)) {
        addNextArg(mKernelThreadLocalHandle);
    }

    // If a kernel is internally synchronized, pass the segno to
    // allow the kernel to initialize its current "position"
    #ifdef PRINT_DEBUG_MESSAGES
    const auto prefix = makeKernelName(mKernelId);
    #endif
    #ifdef PRINT_DEBUG_MESSAGES
    debugPrint(b, "* " + prefix + "_isFinal = %" PRIu64, mIsFinalInvocation);
    #endif
    const auto greedy = mKernel->isGreedy();
    Value * isFinal = nullptr;
    if (mKernelIsInternallySynchronized || greedy) {
        if (mKernelIsInternallySynchronized) {
            addNextArg(mSegNo);
        }
<<<<<<< HEAD
        isFinal = b->CreateIsNotNull(mIsFinalInvocation);
        addNextArg(isFinal);
=======
        addNextArg(b->CreateIsNotNull(mIsFinalInvocation));
>>>>>>> 92d0ccef
    } else {
        isFinal = b->CreateIsNull(mNumOfLinearStrides);
        addNextArg(mNumOfLinearStrides);
        #ifdef PRINT_DEBUG_MESSAGES
        debugPrint(b, "* " + prefix + "_executing = %" PRIu64, mNumOfLinearStrides);
        #endif
        if (mFixedRateFactorPhi) {
            addNextArg(mFixedRateFactorPhi);
        }
    }

    PointerType * const voidPtrTy = b->getVoidPtrTy();

    for (unsigned i = 0; i < numOfInputs; ++i) {
        const auto port = getInput(mKernelId, StreamSetPort(PortType::Input, i));
        const BufferPort & rt = mBufferGraph[port];

        if (LLVM_LIKELY(rt.Port.Reason == ReasonType::Explicit)) {

            const auto streamSet = source(port, mBufferGraph);
            const BufferNode & bn = mBufferGraph[streamSet];

            const auto  deferred = rt.IsDeferred;

            Value * processed = nullptr;

            if (LLVM_UNLIKELY(mKernelIsInternallySynchronized)) {

                // As an outside observer to an internally synchronized kernel, we cannot
                // know exactly how many items have been processed within the kernel itself.
                // Moreover without any synchronization locks guarding this kernel code,
                // we could easily have two or more threads simultaneously executing this
                // code. However, we still want a uniform model for how we represent virtual
                // base addresses (VBAs) since the address we're passing into this kernel
                // could be external to the pipeline itself. However, this still means the
                // invoked kernel will still have to modify the VBA to point to the correct
                // position once it begins to use it.

                if (deferred) {
                    processed = mInitiallyProcessedDeferredItemCount[rt.Port];
                } else {
                    processed = mInitiallyProcessedItemCount[rt.Port];
                }

            } else {

                if (deferred) {
                    processed = mAlreadyProcessedDeferredPhi[rt.Port];
                } else {
                    processed = mAlreadyProcessedPhi[rt.Port];
                }
            }
            assert (processed);

            Value * addr = nullptr;
            if (LLVM_UNLIKELY(mKernelIsInternallySynchronized)) {
<<<<<<< HEAD
                assert ("internally synchronized I/O must be linear!" && bn.IsLinear);
                addr = getVirtualBaseAddress(b, rt, bn, processed, nullptr);
=======
                assert ("internally synchronized I/O must be linear!" && !bn.NonLinear);
                addr = getVirtualBaseAddress(b, rt, bn, processed);
>>>>>>> 92d0ccef
            } else {
                addr = mInputVirtualBaseAddressPhi[rt.Port];
            }

            addNextArg(b->CreatePointerCast(addr, voidPtrTy));

            if (LLVM_UNLIKELY(mKernelIsInternallySynchronized)) {
                Value * ptr = nullptr;
                if (LLVM_UNLIKELY(rt.IsDeferred)) {
                    ptr = mProcessedDeferredItemCountPtr[rt.Port];
                } else {
                    ptr = mProcessedItemCountPtr[rt.Port];
                }
                mReturnedProcessedItemCountPtr[rt.Port] = ptr;
                addNextArg(ptr);
            } else {
                mReturnedProcessedItemCountPtr[rt.Port] = addItemCountArg(rt, deferred, processed);
            }

            if (mKernelIsInternallySynchronized) {
                const auto streamSet = source(port, mBufferGraph);
                Value * const avail = mLocallyAvailableItems[streamSet]; assert (avail);
                Value * const accessible = b->CreateSub(avail, processed);
                addNextArg(accessible);
            } else if (LLVM_UNLIKELY(requiresItemCount(rt.Binding))) {
                // calculate how many linear items are from the *deferred* position
                Value * inputItems = mLinearInputItemsPhi[rt.Port]; assert (inputItems);
                if (deferred) {
                    Value * diff = b->CreateSub(mAlreadyProcessedPhi[rt.Port], mAlreadyProcessedDeferredPhi[rt.Port]);
                    inputItems = b->CreateAdd(inputItems, diff);
                }
                addNextArg(inputItems);
            }
        }
    }

    for (unsigned i = 0; i < numOfOutputs; ++i) {
        const auto port = getOutput(mKernelId, StreamSetPort(PortType::Output, i));
        const BufferPort & rt = mBufferGraph[port];

        assert (rt.Port.Reason == ReasonType::Explicit);
        assert (rt.Port.Type == PortType::Output);

        const auto streamSet = target(port, mBufferGraph);
        const BufferNode & bn = mBufferGraph[streamSet];
        const StreamSetBuffer * const buffer = bn.Buffer;

        Value * produced = nullptr;
        if (LLVM_UNLIKELY(mKernelIsInternallySynchronized)) {
            assert ("internally synchronized I/O must be linear!" && bn.IsLinear);
            produced = mInitiallyProducedItemCount[streamSet];
        } else {
            produced = mAlreadyProducedPhi[rt.Port];
        }
        const auto managed = rt.IsShared || mKernelIsInternallySynchronized || rt.IsManaged;

        if (LLVM_UNLIKELY(rt.IsShared)) {
            addNextArg(b->CreatePointerCast(buffer->getHandle(), voidPtrTy));
        } else if (LLVM_UNLIKELY(managed)) {
            mReturnedOutputVirtualBaseAddressPtr[rt.Port] = addVirtualBaseAddressArg(buffer);
        } else {
<<<<<<< HEAD
            Value * const vba = getVirtualBaseAddress(b, rt, bn, produced, isFinal);
=======
            Value * const vba = getVirtualBaseAddress(b, rt, bn, produced);
>>>>>>> 92d0ccef
            addNextArg(b->CreatePointerCast(vba, voidPtrTy));
        }

        if (LLVM_UNLIKELY(mKernelIsInternallySynchronized)) {
            Value * ptr = nullptr;
            if (LLVM_UNLIKELY(rt.IsDeferred)) {
                ptr = mProducedDeferredItemCountPtr[rt.Port];
            } else {
                ptr = mProducedItemCountPtr[rt.Port];
            }
            mReturnedProducedItemCountPtr[rt.Port] = ptr;
            addNextArg(ptr);
        } else {
            mReturnedProducedItemCountPtr[rt.Port] = addItemCountArg(rt, mKernelCanTerminateEarly, produced);
        }

        if (LLVM_UNLIKELY(managed)) {
            addNextArg(mInitialConsumedItemCount[streamSet]);
        } else if (requiresItemCount(rt.Binding)) {
            addNextArg(mLinearOutputItemsPhi[rt.Port]);
        }

    }

    assert (args.size() == mKernelDoSegmentFunctionType->getNumParams());

    return args;
}

/** ------------------------------------------------------------------------------------------------------------- *
 * @brief updateProcessedAndProducedItemCounts
 ** ------------------------------------------------------------------------------------------------------------- */
void PipelineCompiler::updateProcessedAndProducedItemCounts(BuilderRef b) {

    const auto numOfInputs = in_degree(mKernelId, mBufferGraph);
    const auto numOfOutputs = out_degree(mKernelId, mBufferGraph);

    // calculate or read the item counts (assuming this kernel did not terminate)
    for (unsigned i = 0; i < numOfInputs; ++i) {
        Value * processed = nullptr;
        const auto inputPort = StreamSetPort{PortType::Input, i};
        if (LLVM_UNLIKELY(mKernelIsInternallySynchronized)) {
            assert (mReturnedProcessedItemCountPtr[inputPort]);
            processed = b->CreateLoad(mReturnedProcessedItemCountPtr[inputPort]);
        } else {
            const Binding & input = getInputBinding(inputPort);
            const ProcessingRate & rate = input.getRate();
            if (LLVM_LIKELY(rate.isFixed() || rate.isPartialSum() || rate.isGreedy())) {
                processed = b->CreateAdd(mAlreadyProcessedPhi[inputPort], mLinearInputItemsPhi[inputPort]);
                if (mAlreadyProcessedDeferredPhi[inputPort]) {
                    assert (mReturnedProcessedItemCountPtr[inputPort]);
                    mProcessedDeferredItemCount[inputPort] = b->CreateLoad(mReturnedProcessedItemCountPtr[inputPort]);
                    #ifdef PRINT_DEBUG_MESSAGES
                    const auto prefix = makeBufferName(mKernelId, inputPort);
                    debugPrint(b, prefix + "_processed_deferred' = %" PRIu64, mProcessedDeferredItemCount[inputPort]);
                    #endif
                    if (LLVM_UNLIKELY(CheckAssertions)) {
                        Value * const deferred = mProcessedDeferredItemCount[inputPort];
                        Value * const isDeferred = b->CreateICmpULE(deferred, processed);
                        Value * const isFinal = mIsFinalInvocationPhi;
                        // TODO: workaround now for ScanMatch; if it ends with a match on a
                        // block-aligned boundary the start of the next match seems to be one
                        // after? Revise the logic to only perform a 0-item final block on
                        // kernels that may produce Add'ed data? Define the final/non-final
                        // contract first.
                        Value * const isDeferredOrFinal = b->CreateOr(isDeferred, b->CreateIsNotNull(isFinal));
                        b->CreateAssert(isDeferredOrFinal,
                                        "%s.%s: deferred processed item count (%" PRIu64 ") "
                                        "exceeds non-deferred (%" PRIu64 ")",
                                        mCurrentKernelName,
                                        b->GetString(input.getName()),
                                        deferred, processed);
                    }
                }
            } else if (rate.isBounded() || rate.isUnknown()) {
                assert (mReturnedProcessedItemCountPtr[inputPort]);
                processed = b->CreateLoad(mReturnedProcessedItemCountPtr[inputPort]);
            } else {
                SmallVector<char, 256> tmp;
                raw_svector_ostream out(tmp);
                out << "Kernel " << mKernel->getName() << ":" << input.getName()
                    << " has an " << "input" << " rate that is not properly handled by the PipelineKernel";
                report_fatal_error(out.str());
            }
        }

        mProcessedItemCount[inputPort] = processed; assert (processed);
        #ifdef PRINT_DEBUG_MESSAGES
        const auto prefix = makeBufferName(mKernelId, inputPort);
        debugPrint(b, prefix + "_processed' = %" PRIu64, mProcessedItemCount[inputPort]);
        #endif
    }

    for (unsigned i = 0; i < numOfOutputs; ++i) {
        const auto outputPort = StreamSetPort{PortType::Output, i};
        Value * produced = nullptr;
        if (LLVM_UNLIKELY(mKernelIsInternallySynchronized)) {
            assert (mReturnedProducedItemCountPtr[outputPort]);
            produced = b->CreateLoad(mReturnedProducedItemCountPtr[outputPort]);
        } else {
            const Binding & output = getOutputBinding(outputPort);
            const ProcessingRate & rate = output.getRate();
            if (LLVM_LIKELY(rate.isFixed() || rate.isPartialSum())) {
                produced = b->CreateAdd(mAlreadyProducedPhi[outputPort], mLinearOutputItemsPhi[outputPort]);
                if (mAlreadyProducedDeferredPhi[outputPort]) {
                    assert (mReturnedProducedItemCountPtr[outputPort]);
                    mProducedDeferredItemCount[outputPort] = b->CreateLoad(mReturnedProducedItemCountPtr[outputPort]);
                    #ifdef PRINT_DEBUG_MESSAGES
                    const auto prefix = makeBufferName(mKernelId, outputPort);
                    debugPrint(b, prefix + "_produced_deferred' = %" PRIu64, mProcessedDeferredItemCount[outputPort]);
                    #endif
                    if (LLVM_UNLIKELY(CheckAssertions)) {
                        Value * const deferred = mProducedDeferredItemCount[outputPort];
                        Value * const isDeferred = b->CreateICmpULE(deferred, produced);
                        Value * const isFinal = mIsFinalInvocationPhi;
                        // TODO: workaround now for ScanMatch; if it ends with a match on a
                        // block-aligned boundary the start of the next match seems to be one
                        // after? Revise the logic to only perform a 0-item final block on
                        // kernels that may produce Add'ed data? Define the final/non-final
                        // contract first.
                        Value * const isDeferredOrFinal = b->CreateOr(isDeferred, b->CreateIsNotNull(isFinal));
                        b->CreateAssert(isDeferredOrFinal,
                                        "%s.%s: deferred processed item count (%" PRIu64 ") "
                                        "exceeds non-deferred (%" PRIu64 ")",
                                        mCurrentKernelName,
                                        b->GetString(output.getName()),
                                        deferred, produced);
                    }
                }
            } else if (rate.isBounded() || rate.isUnknown()) {
                assert (mReturnedProducedItemCountPtr[outputPort]);
                produced = b->CreateLoad(mReturnedProducedItemCountPtr[outputPort]);
            } else if (rate.isRelative()) {
                auto getRefPort = [&] () {
                    const auto refPort = getReference(outputPort);
                    if (LLVM_LIKELY(refPort.Type == PortType::Input)) {
                        return getInput(mKernelId, refPort);
                    } else {
                        return getOutput(mKernelId, refPort);
                    }
                };
                const BufferPort & ref = mBufferGraph[getRefPort()];
                if (mProducedDeferredItemCount[ref.Port]) {
                    mProducedDeferredItemCount[outputPort] = b->CreateMulRational(mProducedDeferredItemCount[ref.Port], rate.getRate());
                }
                produced = b->CreateMulRational(mProducedItemCount[ref.Port], rate.getRate());
            } else {
                SmallVector<char, 256> tmp;
                raw_svector_ostream out(tmp);
                out << "Kernel " << mKernel->getName() << ":" << output.getName()
                    << " has an " << "output" << " rate that is not properly handled by the PipelineKernel";
                report_fatal_error(out.str());
            }
        }
        #ifdef PRINT_DEBUG_MESSAGES
        const auto prefix = makeBufferName(mKernelId, StreamSetPort{PortType::Output, i});
        debugPrint(b, prefix + "_produced' = %" PRIu64, produced);
        #endif
        mProducedItemCount[outputPort] = produced;
    }

}

}


#endif // KERNEL_EXECUTION_LOGIC_HPP<|MERGE_RESOLUTION|>--- conflicted
+++ resolved
@@ -16,8 +16,10 @@
 
     Value * const doSegment = getKernelDoSegmentFunction(b);
 
+    FunctionType * const doSegFuncType = cast<FunctionType>(doSegment->getType()->getPointerElementType());
+
     #ifndef NDEBUG
-    mKernelDoSegmentFunctionType = cast<FunctionType>(doSegment->getType()->getPointerElementType());
+    mKernelDoSegmentFunctionType = doSegFuncType;
     #endif
 
     const auto args = buildKernelCallArgumentList(b);
@@ -37,10 +39,10 @@
     if (mRethrowException) {
         const auto prefix = makeKernelName(mKernelId);
         BasicBlock * const invokeOk = b->CreateBasicBlock(prefix + "_invokeOk", mKernelCompletionCheck);
-        doSegmentRetVal = b->CreateInvoke(doSegment, invokeOk, mRethrowException, args);
+        doSegmentRetVal = b->CreateInvoke(doSegFuncType, doSegment, invokeOk, mRethrowException, args);
         b->SetInsertPoint(invokeOk);
     } else {
-        doSegmentRetVal = b->CreateCall(doSegment, args);
+        doSegmentRetVal = b->CreateCall(doSegFuncType, doSegment, args);
     }
     updateCycleCounter(b, mKernelId, beforeKernelCall, CycleCounter::KERNEL_EXECUTION);
     #ifdef ENABLE_PAPI
@@ -177,12 +179,8 @@
         if (mKernelIsInternallySynchronized) {
             addNextArg(mSegNo);
         }
-<<<<<<< HEAD
         isFinal = b->CreateIsNotNull(mIsFinalInvocation);
         addNextArg(isFinal);
-=======
-        addNextArg(b->CreateIsNotNull(mIsFinalInvocation));
->>>>>>> 92d0ccef
     } else {
         isFinal = b->CreateIsNull(mNumOfLinearStrides);
         addNextArg(mNumOfLinearStrides);
@@ -239,13 +237,8 @@
 
             Value * addr = nullptr;
             if (LLVM_UNLIKELY(mKernelIsInternallySynchronized)) {
-<<<<<<< HEAD
                 assert ("internally synchronized I/O must be linear!" && bn.IsLinear);
                 addr = getVirtualBaseAddress(b, rt, bn, processed, nullptr);
-=======
-                assert ("internally synchronized I/O must be linear!" && !bn.NonLinear);
-                addr = getVirtualBaseAddress(b, rt, bn, processed);
->>>>>>> 92d0ccef
             } else {
                 addr = mInputVirtualBaseAddressPhi[rt.Port];
             }
@@ -307,11 +300,7 @@
         } else if (LLVM_UNLIKELY(managed)) {
             mReturnedOutputVirtualBaseAddressPtr[rt.Port] = addVirtualBaseAddressArg(buffer);
         } else {
-<<<<<<< HEAD
             Value * const vba = getVirtualBaseAddress(b, rt, bn, produced, isFinal);
-=======
-            Value * const vba = getVirtualBaseAddress(b, rt, bn, produced);
->>>>>>> 92d0ccef
             addNextArg(b->CreatePointerCast(vba, voidPtrTy));
         }
 
