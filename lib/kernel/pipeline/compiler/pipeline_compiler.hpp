--- conflicted
+++ resolved
@@ -334,11 +334,7 @@
     void loadLastGoodVirtualBaseAddressesOfUnownedBuffers(BuilderRef b, const size_t kernelId) const;
 
     void prepareLinearThreadLocalOutputBuffers(BuilderRef b);
-<<<<<<< HEAD
     Value * getVirtualBaseAddress(BuilderRef b, const BufferPort & rateData, const BufferNode & bn, Value * position, Value * isFinal) const;
-=======
-    Value * getVirtualBaseAddress(BuilderRef b, const BufferPort & rateData, const BufferNode & bn, Value * position) const;
->>>>>>> 92d0ccef
     void getInputVirtualBaseAddresses(BuilderRef b, Vec<Value *> & baseAddresses) const;
     void getZeroExtendedInputVirtualBaseAddresses(BuilderRef b, const Vec<Value *> & baseAddresses, Value * const zeroExtensionSpace, Vec<Value *> & zeroExtendedVirtualBaseAddress) const;
 
@@ -446,13 +442,13 @@
 // misc. functions
 
     Value * getFamilyFunctionFromKernelState(BuilderRef b, Type * const type, const std::string &suffix) const;
-    Value * getKernelInitializeFunction(BuilderRef b) const;
+    Value * callKernelInitializeFunction(BuilderRef b, const ArgVec & args) const;
     Value * getKernelAllocateSharedInternalStreamSetsFunction(BuilderRef b) const;
-    Value * getKernelInitializeThreadLocalFunction(BuilderRef b) const;
+    Value * callKernelInitializeThreadLocalFunction(BuilderRef b, Value * handle) const;
     Value * getKernelAllocateThreadLocalInternalStreamSetsFunction(BuilderRef b) const;
     Value * getKernelDoSegmentFunction(BuilderRef b) const;
-    Value * getKernelFinalizeThreadLocalFunction(BuilderRef b) const;
-    Value * getKernelFinalizeFunction(BuilderRef b) const;
+    Value * callKernelFinalizeThreadLocalFunction(BuilderRef b, const SmallVector<Value *, 2> & args) const;
+    Value * callKernelFinalizeFunction(BuilderRef b, const SmallVector<Value *, 1> & args) const;
 
     LLVM_READNONE std::string makeKernelName(const size_t kernelIndex) const;
     LLVM_READNONE std::string makeBufferName(const size_t kernelIndex, const StreamSetPort port) const;
@@ -538,7 +534,7 @@
     const RelationshipGraph                     mScalarGraph;
     const BufferGraph                           mBufferGraph;
     const PartitionIOGraph                      mPartitionIOGraph;
-    const std::vector<unsigned>                 mPartitionJumpIndex;
+    const std::vector<unsigned>                 PartitionJumpTargetId;
     const PartitionJumpTree                     mPartitionJumpTree;
     const ConsumerGraph                         mConsumerGraph;
     const TerminationChecks                     mTerminationCheck;
@@ -727,9 +723,9 @@
 
     // misc.
 
-    OwningVector<Kernel>                           mInternalKernels;
-    OwningVector<Binding>                          mInternalBindings;
-    OwningVector<StreamSetBuffer>                  mInternalBuffers;
+    OwningVector<Kernel>                        mInternalKernels;
+    OwningVector<Binding>                       mInternalBindings;
+    OwningVector<StreamSetBuffer>               mInternalBuffers;
 
 
 };
@@ -786,18 +782,14 @@
 , TraceProducedItemCounts(DebugOptionIsSet(codegen::TraceProducedItemCounts))
 
 , KernelPartitionId(std::move(P.KernelPartitionId))
-<<<<<<< HEAD
 , StrideStepLength(std::move(P.StrideStepLength))
-=======
-, StrideStepLength(std::move(P.MinimumNumOfStrides))
->>>>>>> 92d0ccef
 , MaximumNumOfStrides(std::move(P.MaximumNumOfStrides))
 
 , mStreamGraph(std::move(P.mStreamGraph))
 , mScalarGraph(std::move(P.mScalarGraph))
 , mBufferGraph(std::move(P.mBufferGraph))
 , mPartitionIOGraph(std::move(P.mPartitionIOGraph))
-, mPartitionJumpIndex(std::move(P.mPartitionJumpIndex))
+, PartitionJumpTargetId(std::move(P.mPartitionJumpIndex))
 , mPartitionJumpTree(std::move(P.mPartitionJumpTree))
 , mConsumerGraph(std::move(P.mConsumerGraph))
 , mTerminationCheck(std::move(P.mTerminationCheck))
