--- conflicted
+++ resolved
@@ -344,12 +344,9 @@
     Value * readConsumedItemCount(BuilderRef b, const size_t streamSet);
     void setConsumedItemCount(BuilderRef b, const size_t bufferVertex, not_null<Value *> consumed, const unsigned slot) const;
     void writeExternalConsumedItemCounts(BuilderRef b);
-<<<<<<< HEAD
-=======
     void readAllConsumerItemCounts(BuilderRef b);
     unsigned getLastConsumerOfStreamSet(const size_t streamSet) const;
     void resetConsumerGraphState();
->>>>>>> 29e895c5
 
 // buffer management codegen functions
 
