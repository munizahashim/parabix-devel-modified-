/*
 *  Copyright (c) 2016 International Characters.
 *  This software is licensed to the public under the Open Software License 3.0.
 */

#include <kernel/core/streamset.h>

#include <kernel/core/kernel.h>
#include <llvm/IR/Module.h>
#include <llvm/Support/raw_ostream.h>
#include <kernel/core/kernel_builder.h>
#include <toolchain/toolchain.h>
#include <llvm/Support/Debug.h>
#include <llvm/Support/Format.h>
#include <boost/intrusive/detail/math.hpp>
#include <array>

namespace llvm { class Constant; }
namespace llvm { class Function; }

using namespace llvm;
using namespace IDISA;
using IDISA::IDISA_Builder;

using boost::intrusive::detail::is_pow2;

namespace kernel {

using Rational = KernelBuilder::Rational;

using BuilderPtr = StreamSetBuffer::BuilderPtr;

LLVM_ATTRIBUTE_NORETURN void unsupported(const char * const function, const char * const bufferType) {
    report_fatal_error(StringRef{function} + " is not supported by " + bufferType + "Buffers");
}

LLVM_READNONE inline Constant * nullPointerFor(BuilderPtr & b, Type * type, const unsigned underflow) {
    if (LLVM_LIKELY(underflow == 0)) {
        return ConstantPointerNull::get(cast<PointerType>(type));
    } else {
        DataLayout DL(b->getModule());
        Type * const intPtrTy = DL.getIntPtrType(type);
        Constant * const U = ConstantInt::get(intPtrTy, underflow);
        Constant * const P = ConstantExpr::getSizeOf(type->getPointerElementType());
        return ConstantExpr::getIntToPtr(ConstantExpr::getMul(U, P), type);
    }
}

LLVM_READNONE inline Constant * nullPointerFor(BuilderPtr & b, Value * ptr, const unsigned underflow) {
    return nullPointerFor(b, ptr->getType(), underflow);
}

LLVM_READNONE inline unsigned getItemWidth(const Type * ty ) {
    if (LLVM_LIKELY(isa<ArrayType>(ty))) {
        ty = ty->getArrayElementType();
    }
    ty = cast<FixedVectorType>(ty)->getElementType();
    return cast<IntegerType>(ty)->getBitWidth();
}

LLVM_READNONE inline size_t getArraySize(const Type * ty) {
    if (LLVM_LIKELY(isa<ArrayType>(ty))) {
        return ty->getArrayNumElements();
    } else {
        return 1;
    }
}

LLVM_READNONE inline Value * addUnderflow(BuilderPtr & b, Value * ptr, const unsigned underflow) {
    if (LLVM_LIKELY(underflow == 0)) {
        return ptr;
    } else {
        assert ("unspecified module" && b.get() && b->getModule());
        DataLayout DL(b->getModule());
        Type * const intPtrTy = DL.getIntPtrType(ptr->getType());
        Constant * offset = ConstantInt::get(intPtrTy, underflow);
        return b->CreateInBoundsGEP(ptr, offset);
    }
}

LLVM_READNONE inline Value * subtractUnderflow(BuilderPtr & b, Value * ptr, const unsigned underflow) {
    if (LLVM_LIKELY(underflow == 0)) {
        return ptr;
    } else {
        DataLayout DL(b->getModule());
        Type * const intPtrTy = DL.getIntPtrType(ptr->getType());
        Constant * offset = ConstantExpr::getNeg(ConstantInt::get(intPtrTy, underflow));
        return b->CreateInBoundsGEP(ptr, offset);
    }
}

void StreamSetBuffer::assertValidStreamIndex(BuilderPtr b, Value * streamIndex) const {
    if (LLVM_UNLIKELY(codegen::DebugOptionIsSet(codegen::EnableAsserts))) {
        Value * const count = getStreamSetCount(b);
        Value * const index = b->CreateZExtOrTrunc(streamIndex, count->getType());
        Value * const withinSet = b->CreateICmpULT(index, count);
        b->CreateAssert(withinSet, "out-of-bounds stream access: %i of %i", index, count);
    }
}

Value * StreamSetBuffer::getStreamBlockPtr(BuilderPtr b, Value * const baseAddress, Value * const streamIndex, Value * const blockIndex) const {
   // assertValidStreamIndex(b, streamIndex);
    return b->CreateInBoundsGEP(baseAddress, {blockIndex, streamIndex});
}

Value * StreamSetBuffer::getStreamPackPtr(BuilderPtr b, Value * const baseAddress, Value * const streamIndex, Value * blockIndex, Value * const packIndex) const {
   // assertValidStreamIndex(b, streamIndex);
    return b->CreateInBoundsGEP(baseAddress, {blockIndex, streamIndex, packIndex});
}

Value * StreamSetBuffer::getStreamSetCount(BuilderPtr b) const {
    size_t count = 1;
    if (isa<ArrayType>(getBaseType())) {
        count = getBaseType()->getArrayNumElements();
    }
    return b->getSize(count);
}

size_t StreamSetBuffer::getUnderflowCapacity(BuilderPtr b) const {
    return mUnderflow * b->getBitBlockWidth();
}

size_t StreamSetBuffer::getOverflowCapacity(BuilderPtr b) const {
    return mOverflow * b->getBitBlockWidth();
}

bool StreamSetBuffer::isEmptySet() const {
    return getArraySize(mBaseType) == 0;
}

unsigned StreamSetBuffer::getFieldWidth() const {
    return getItemWidth(mBaseType);
}

/**
 * @brief getRawItemPointer
 *
 * get a raw pointer the iN field at position absoluteItemPosition of the stream number streamIndex of the stream set.
 * In the case of a stream whose fields are less than one byte (8 bits) in size, the pointer is to the containing byte.
 * The type of the pointer is i8* for fields of 8 bits or less, otherwise iN* for N-bit fields.
 */
Value * StreamSetBuffer::getRawItemPointer(BuilderPtr b, Value * streamIndex, Value * absolutePosition) const {
    Type * const elemTy = cast<ArrayType>(mBaseType)->getElementType();
    Type * const itemTy = cast<VectorType>(elemTy)->getElementType();
    #if LLVM_VERSION_CODE < LLVM_VERSION_CODE(12, 0, 0)
    const unsigned itemWidth = itemTy->getPrimitiveSizeInBits();
    #else
    const unsigned itemWidth = itemTy->getPrimitiveSizeInBits().getFixedSize();
    #endif
    IntegerType * const sizeTy = b->getSizeTy();
    streamIndex = b->CreateZExt(streamIndex, sizeTy);
    absolutePosition = b->CreateZExt(absolutePosition, sizeTy);

    const auto blockWidth = b->getBitBlockWidth();
    Constant * const BLOCK_WIDTH = b->getSize(blockWidth);
    Value * blockIndex = b->CreateUDiv(absolutePosition, BLOCK_WIDTH);
    Value * positionInBlock = b->CreateURem(absolutePosition, BLOCK_WIDTH);
    Value * blockPtr = getStreamBlockPtr(b, getBaseAddress(b), streamIndex, blockIndex);
    if (LLVM_UNLIKELY(itemWidth < 8)) {
        const Rational itemsPerByte{8, itemWidth};
        if (LLVM_UNLIKELY(codegen::DebugOptionIsSet(codegen::EnableAsserts))) {
            b->CreateAssertZero(b->CreateURemRational(absolutePosition, itemsPerByte),
                                "absolutePosition (%" PRIu64 " * %" PRIu64 "x%" PRIu64 ") must be byte aligned",
                                absolutePosition, getStreamSetCount(b), b->getSize(itemWidth));
        }
        positionInBlock = b->CreateUDivRational(positionInBlock, itemsPerByte);
        PointerType * const itemPtrTy = b->getInt8Ty()->getPointerTo(mAddressSpace);
        blockPtr = b->CreatePointerCast(blockPtr, itemPtrTy);
        return b->CreateInBoundsGEP(blockPtr, positionInBlock);
    }
    PointerType * const itemPtrTy = itemTy->getPointerTo(mAddressSpace);
    blockPtr = b->CreatePointerCast(blockPtr, itemPtrTy);
    return b->CreateInBoundsGEP(blockPtr, positionInBlock);
}

/** ------------------------------------------------------------------------------------------------------------- *
 * @brief addOverflow
 ** ------------------------------------------------------------------------------------------------------------- */
Value * StreamSetBuffer::addOverflow(BuilderPtr b, Value * const bufferCapacity, Value * const overflowItems, Value * const consumedOffset) const {
    if (overflowItems) {
        if (LLVM_UNLIKELY(codegen::DebugOptionIsSet(codegen::EnableAsserts))) {
            Value * const overflowCapacity = b->getSize(getOverflowCapacity(b));
            Value * const valid = b->CreateICmpULE(overflowItems, overflowCapacity);
            b->CreateAssert(valid, "overflow items exceeds overflow capacity");
        }
        if (consumedOffset) {
            // limit the overflow so that we do not overwrite our unconsumed data during a copyback
            Value * const effectiveOverflow = b->CreateUMin(consumedOffset, overflowItems);
            return b->CreateAdd(bufferCapacity, effectiveOverflow);
        } else {
            return b->CreateAdd(bufferCapacity, overflowItems);
        }
    } else { // no overflow
        return bufferCapacity;
    }
}

/** ------------------------------------------------------------------------------------------------------------- *
 * @brief resolveType
 ** ------------------------------------------------------------------------------------------------------------- */
Type * StreamSetBuffer::resolveType(BuilderPtr b, Type * const streamSetType) {
    unsigned numElements = 1;
    Type * type = streamSetType;
    if (LLVM_LIKELY(type->isArrayTy())) {
        numElements = type->getArrayNumElements();
        type = type->getArrayElementType();
    }
    if (LLVM_LIKELY(type->isVectorTy() && cast<FixedVectorType>(type)->getNumElements() == 0)) {
        type = cast<FixedVectorType>(type)->getElementType();
        if (LLVM_LIKELY(type->isIntegerTy())) {
            const auto fieldWidth = cast<IntegerType>(type)->getBitWidth();
            type = b->getBitBlockType();
            if (fieldWidth != 1) {
                type = ArrayType::get(type, fieldWidth);
            }
            return ArrayType::get(type, numElements);
        }
    }
    std::string tmp;
    raw_string_ostream out(tmp);
    streamSetType->print(out);
    out << " is an unvalid stream set buffer type.";
    report_fatal_error(out.str());
}

// External Buffer

Type * ExternalBuffer::getHandleType(BuilderPtr b) const {
    PointerType * const ptrTy = getPointerType();
    IntegerType * const sizeTy = b->getSizeTy();
    return StructType::get(b->getContext(), {ptrTy, sizeTy});
}

void ExternalBuffer::allocateBuffer(BuilderPtr /* b */, Value * const /* capacityMultiplier */) {
    unsupported("allocateBuffer", "External");
}

void ExternalBuffer::releaseBuffer(BuilderPtr /* b */) const {
    // this buffer is not responsible for free-ing th data associated with it
}

void ExternalBuffer::setBaseAddress(BuilderPtr b, Value * const addr) const {
    assert (mHandle && "has not been set prior to calling setBaseAddress");
    Value * const p = b->CreateInBoundsGEP(mHandle, {b->getInt32(0), b->getInt32(BaseAddress)});
    b->CreateStore(b->CreatePointerBitCastOrAddrSpaceCast(addr, getPointerType()), p);
}

Value * ExternalBuffer::getBaseAddress(BuilderPtr b) const {
    assert (mHandle && "has not been set prior to calling getBaseAddress");
    Value * const p = b->CreateInBoundsGEP(mHandle, {b->getInt32(0), b->getInt32(BaseAddress)});
    return b->CreateLoad(p);
}

Value * ExternalBuffer::getOverflowAddress(BuilderPtr b) const {
    assert (mHandle && "has not been set prior to calling getBaseAddress");
    Value * const p = b->CreateInBoundsGEP(mHandle, {b->getInt32(0), b->getInt32(EffectiveCapacity)});
    return b->CreateLoad(p);
}

void ExternalBuffer::setCapacity(BuilderPtr b, Value * const capacity) const {
    assert (mHandle && "has not been set prior to calling setCapacity");
//    if (LLVM_UNLIKELY(codegen::DebugOptionIsSet(codegen::EnableAsserts))) {
//        b->CreateAssert(capacity, "External buffer capacity cannot be 0.");
//    }
    Value *  const p = b->CreateInBoundsGEP(mHandle, {b->getInt32(0), b->getInt32(EffectiveCapacity)});
    b->CreateStore(b->CreateZExt(capacity, b->getSizeTy()), p);
}

Value * ExternalBuffer::getCapacity(BuilderPtr b) const {
    assert (mHandle && "has not been set prior to calling getCapacity");
    Value * const p = b->CreateInBoundsGEP(mHandle, {b->getInt32(0), b->getInt32(EffectiveCapacity)});
    return b->CreateLoad(p);
}

Value * ExternalBuffer::getInternalCapacity(BuilderPtr b) const {
    return getCapacity(b);
}

Value * ExternalBuffer::modByCapacity(BuilderPtr /* b */, Value * const offset) const {
    assert (offset->getType()->isIntegerTy());
    return offset;
}

Value * ExternalBuffer::getLinearlyAccessibleItems(BuilderPtr b, Value * const fromPosition, Value * const totalItems, Value * /* overflowItems */) const {
    return b->CreateSub(totalItems, fromPosition);
}

Value * ExternalBuffer::getLinearlyWritableItems(BuilderPtr b, Value * const fromPosition, Value * const /* consumed */, Value * /* overflowItems */) const {
    assert (fromPosition);
    Value * const capacity = getCapacity(b);
    assert (fromPosition->getType() == capacity->getType());
    return b->CreateSub(capacity, fromPosition);
}

Value * ExternalBuffer::getStreamLogicalBasePtr(BuilderPtr b, Value * baseAddress, Value * const streamIndex, Value * /* blockIndex */) const {
    return StreamSetBuffer::getStreamBlockPtr(b, baseAddress, streamIndex, b->getSize(0));
}

inline void ExternalBuffer::assertValidBlockIndex(BuilderPtr b, Value * blockIndex) const {
    if (LLVM_UNLIKELY(codegen::DebugOptionIsSet(codegen::EnableAsserts))) {
        Value * const blockCount = b->CreateCeilUDiv(getCapacity(b), b->getSize(b->getBitBlockWidth()));
        blockIndex = b->CreateZExtOrTrunc(blockIndex, blockCount->getType());
        Value * const withinCapacity = b->CreateICmpULT(blockIndex, blockCount);
        b->CreateAssert(withinCapacity, "blockIndex exceeds buffer capacity");
    }
}

void ExternalBuffer::copyBackLinearOutputBuffer(BuilderPtr /* b */, llvm::Value * /* consumed */) const {
    /* do nothing */
}

Value * ExternalBuffer::reserveCapacity(BuilderPtr /* b */, Value * /* produced */, Value * /* consumed */, Value * const /* required */, Value * /* overflowItems */) const  {
    unsupported("reserveCapacity", "External");
}

Value * ExternalBuffer::getMallocAddress(BuilderPtr /* b */) const {
    unsupported("getMallocAddress", "External");
}

// Internal Buffer

Value * InternalBuffer::getStreamBlockPtr(BuilderPtr b, Value * const baseAddress, Value * const streamIndex, Value * const blockIndex) const {
    Value * offset = nullptr;
    if (mLinear) {
        offset = blockIndex;
    } else {
        offset = modByCapacity(b, blockIndex);
    }
    return StreamSetBuffer::getStreamBlockPtr(b, baseAddress, streamIndex, offset);
}

Value * InternalBuffer::getStreamPackPtr(BuilderPtr b, Value * const baseAddress, Value * const streamIndex, Value * const blockIndex, Value * const packIndex) const {
    Value * offset = nullptr;
    if (mLinear) {
        offset = blockIndex;
    } else {
        offset = modByCapacity(b, blockIndex);
    }
    return StreamSetBuffer::getStreamPackPtr(b, baseAddress, streamIndex, offset, packIndex);
}

Value * InternalBuffer::getStreamLogicalBasePtr(BuilderPtr b, Value * const baseAddress, Value * const streamIndex, Value * const blockIndex) const {
    Value * baseBlockIndex = nullptr;
    if (mLinear) {
        // NOTE: the base address of a linear buffer is always the virtual base ptr; just return it.
        baseBlockIndex = b->getSize(0);
    } else {
        baseBlockIndex = b->CreateSub(modByCapacity(b, blockIndex), blockIndex);
    }
    return StreamSetBuffer::getStreamBlockPtr(b, baseAddress, streamIndex, baseBlockIndex);
}

Value * InternalBuffer::getRawItemPointer(BuilderPtr b, Value * const streamIndex, Value * absolutePosition) const {
    Value * pos = nullptr;
    if (mLinear) {
        pos = absolutePosition;
    } else {
        pos = b->CreateURem(absolutePosition, getCapacity(b));
    }
    return StreamSetBuffer::getRawItemPointer(b, streamIndex, pos);
}

Value * InternalBuffer::getLinearlyAccessibleItems(BuilderPtr b, Value * const processedItems, Value * const totalItems, Value * const overflowItems) const {
    if (mLinear) {
        return b->CreateSub(totalItems, processedItems);
    } else {
        Value * const capacity = getCapacity(b);
        Value * const fromOffset = b->CreateURem(processedItems, capacity);
        Value * const capacityWithOverflow = addOverflow(b, capacity, overflowItems, nullptr);
        Value * const linearSpace = b->CreateSub(capacityWithOverflow, fromOffset);
        Value * const availableItems = b->CreateSub(totalItems, processedItems);
        return b->CreateUMin(availableItems, linearSpace);
    }
}

Value * InternalBuffer::getLinearlyWritableItems(BuilderPtr b, Value * const producedItems, Value * const consumedItems, Value * const overflowItems) const {
    Value * const capacity = getCapacity(b);
    ConstantInt * const ZERO = b->getSize(0);
    if (mLinear) {
        Value * const capacityWithOverflow = addOverflow(b, capacity, overflowItems, nullptr);
        if (LLVM_UNLIKELY(codegen::DebugOptionIsSet(codegen::EnableAsserts))) {
            Value * const valid = b->CreateICmpULE(producedItems, capacityWithOverflow);
            b->CreateAssert(valid, "produced item count (%" PRIu64 ") exceeds capacity (%" PRIu64 ").",
                            producedItems, capacityWithOverflow);
        }
        return b->CreateSub(capacityWithOverflow, producedItems);
     } else {
        Value * const unconsumedItems = b->CreateSub(producedItems, consumedItems);
        Value * const full = b->CreateICmpUGE(unconsumedItems, capacity);
        Value * const fromOffset = b->CreateURem(producedItems, capacity);
        Value * const consumedOffset = b->CreateURem(consumedItems, capacity);
        Value * const toEnd = b->CreateICmpULE(consumedOffset, fromOffset);
        Value * const capacityWithOverflow = addOverflow(b, capacity, overflowItems, consumedOffset);
        Value * const limit = b->CreateSelect(toEnd, capacityWithOverflow, consumedOffset);
        Value * const remaining = b->CreateSub(limit, fromOffset);
        return b->CreateSelect(full, ZERO, remaining);
    }
}

// Static Buffer

Type * StaticBuffer::getHandleType(BuilderPtr b) const {
    auto & C = b->getContext();
    PointerType * const typePtr = getPointerType();
    FixedArray<Type *, 4> types;
    types[BaseAddress] = typePtr;    
    IntegerType * const sizeTy = b->getSizeTy();
    if (mLinear) {
        types[EffectiveCapacity] = sizeTy;
        types[MallocedAddress] = typePtr;
    } else {
        Type * const emptyTy = StructType::get(C);
        types[EffectiveCapacity] = emptyTy;
        types[MallocedAddress] = emptyTy;
    }
    types[InternalCapacity] = sizeTy;
    return StructType::get(C, types);
}

void StaticBuffer::allocateBuffer(BuilderPtr b, Value * const capacityMultiplier) {
    FixedArray<Value *, 2> indices;
    indices[0] = b->getInt32(0);
    Value * const handle = getHandle();
    assert (handle && "has not been set prior to calling allocateBuffer");
    Value * const capacity = b->CreateMul(capacityMultiplier, b->getSize(mCapacity));

    if (LLVM_UNLIKELY(codegen::DebugOptionIsSet(codegen::EnableAsserts))) {
        b->CreateAssert(capacity, "Static buffer capacity cannot be 0.");
    }

    indices[1] = b->getInt32(InternalCapacity);
    Value * const intCapacityField = b->CreateInBoundsGEP(handle, indices);
    b->CreateStore(capacity, intCapacityField);

    indices[1] = b->getInt32(BaseAddress);
    Value * const size = b->CreateAdd(capacity, b->getSize(mUnderflow + mOverflow));
    Value * const mallocAddr = b->CreatePageAlignedMalloc(mType, size, mAddressSpace);
    Value * const buffer = addUnderflow(b, mallocAddr, mUnderflow);
    Value * const baseAddressField = b->CreateInBoundsGEP(handle, indices);
    b->CreateStore(buffer, baseAddressField);

    if (mLinear) {
        indices[1] = b->getInt32(EffectiveCapacity);
        Value * const capacityField = b->CreateInBoundsGEP(handle, indices);
        b->CreateStore(capacity, capacityField);

        indices[1] = b->getInt32(MallocedAddress);
        Value * const concreteAddrField = b->CreateInBoundsGEP(handle, indices);
        b->CreateStore(buffer, concreteAddrField);
    }
}

void StaticBuffer::releaseBuffer(BuilderPtr b) const {
    Value * const handle = getHandle();
    FixedArray<Value *, 2> indices;
    indices[0] = b->getInt32(0);
    indices[1] = b->getInt32(mLinear ? MallocedAddress : BaseAddress);
    Value * const addressField = b->CreateInBoundsGEP(handle, indices);
    Value * buffer = b->CreateLoad(addressField);
    b->CreateFree(subtractUnderflow(b, buffer, mUnderflow));
    b->CreateStore(nullPointerFor(b, buffer, mUnderflow), addressField);
}

inline bool isCapacityGuaranteed(const Value * const index, const size_t capacity) {
    return isa<ConstantInt>(index) ? cast<ConstantInt>(index)->getLimitedValue() < capacity : false;
}

Value * StaticBuffer::modByCapacity(BuilderPtr b, Value * const offset) const {
    assert (offset->getType()->isIntegerTy());
    if (LLVM_UNLIKELY(mLinear || isCapacityGuaranteed(offset, mCapacity))) {
        return offset;
    } else {
        FixedArray<Value *, 2> indices;
        indices[0] = b->getInt32(0);
        indices[1] = b->getInt32(InternalCapacity);
        Value * ptr = b->CreateInBoundsGEP(getHandle(), indices);
        Value * const capacity = b->CreateLoad(ptr);
        return b->CreateURem(offset, capacity);
    }
}

Value * StaticBuffer::getCapacity(BuilderPtr b) const {
    FixedArray<Value *, 2> indices;
    indices[0] = b->getInt32(0);
    indices[1] = b->getInt32(mLinear ? EffectiveCapacity : InternalCapacity);
    Value * ptr = b->CreateInBoundsGEP(getHandle(), indices);
    ConstantInt * const BLOCK_WIDTH = b->getSize(b->getBitBlockWidth());
    Value * const capacity = b->CreateLoad(ptr);
    assert (capacity->getType()->isIntegerTy());
    return b->CreateMul(capacity, BLOCK_WIDTH, "capacity");
}

Value * StaticBuffer::getInternalCapacity(BuilderPtr b) const {
    FixedArray<Value *, 2> indices;
    indices[0] = b->getInt32(0);
    indices[1] = b->getInt32(InternalCapacity);
    Value * const intCapacityField = b->CreateInBoundsGEP(getHandle(), indices);
    ConstantInt * const BLOCK_WIDTH = b->getSize(b->getBitBlockWidth());
    Value * const capacity = b->CreateLoad(intCapacityField);
    assert (capacity->getType()->isIntegerTy());
    return b->CreateMul(capacity, BLOCK_WIDTH, "internalCapacity");
}

void StaticBuffer::setCapacity(BuilderPtr b, Value * capacity) const {
    FixedArray<Value *, 2> indices;
    indices[0] = b->getInt32(0);
    indices[1] = b->getInt32(InternalCapacity);
    Value * const handle = getHandle(); assert (handle);
    Value * capacityField = b->CreateInBoundsGEP(handle, indices);
    ConstantInt * const BLOCK_WIDTH = b->getSize(b->getBitBlockWidth());
    assert (capacity->getType()->isIntegerTy());
    Value * const cap = b->CreateExactUDiv(capacity, BLOCK_WIDTH);
    b->CreateStore(cap, capacityField);
    if (mLinear) {
        indices[1] = b->getInt32(EffectiveCapacity);
        Value * const effCapacityField = b->CreateInBoundsGEP(handle, indices);
        b->CreateStore(cap, effCapacityField);
    }
}

Value * StaticBuffer::getBaseAddress(BuilderPtr b) const {
    FixedArray<Value *, 2> indices;
    indices[0] = b->getInt32(0);
    indices[1] = b->getInt32(BaseAddress);
    Value * const handle = getHandle(); assert (handle);
    Value * const base = b->CreateInBoundsGEP(handle, indices);
    return b->CreateLoad(base, "baseAddress");
}

void StaticBuffer::setBaseAddress(BuilderPtr b, Value * addr) const {
    FixedArray<Value *, 2> indices;
    indices[0] = b->getInt32(0);
    indices[1] = b->getInt32(BaseAddress);
    Value * const handle = getHandle(); assert (handle);
    b->CreateStore(addr, b->CreateInBoundsGEP(handle, indices));
    if (mLinear) {
         indices[1] = b->getInt32(MallocedAddress);
         b->CreateStore(addr, b->CreateInBoundsGEP(handle, indices));
    }
}

Value * StaticBuffer::getMallocAddress(BuilderPtr b) const {
    FixedArray<Value *, 2> indices;
    indices[0] = b->getInt32(0);
    indices[1] = b->getInt32(mLinear ? MallocedAddress : BaseAddress);
    return b->CreateLoad(b->CreateInBoundsGEP(getHandle(), indices));
}

Value * StaticBuffer::getOverflowAddress(BuilderPtr b) const {
    FixedArray<Value *, 2> indices;
    indices[0] = b->getInt32(0);
    indices[1] = b->getInt32(mLinear ? MallocedAddress : BaseAddress);
    Value * const handle = getHandle(); assert (handle);
    Value * const base = b->CreateLoad(b->CreateInBoundsGEP(handle, indices));
    indices[1] = b->getInt32(InternalCapacity);
    Value * const capacityField = b->CreateInBoundsGEP(handle, indices);
    Value * const capacity = b->CreateLoad(capacityField);
    assert (capacity->getType() == b->getSizeTy());
    return b->CreateInBoundsGEP(base, capacity, "overflow");
}

void StaticBuffer::copyBackLinearOutputBuffer(BuilderPtr b, llvm::Value * consumed) const {

    const auto blockWidth = b->getBitBlockWidth();
    assert (is_pow2(blockWidth));

    ConstantInt * const BLOCK_WIDTH = b->getSize(blockWidth);

    FixedArray<Value *, 2> indices;
    indices[0] = b->getInt32(0);
    indices[1] = b->getInt32(EffectiveCapacity);
    Value * const capacityField = b->CreateInBoundsGEP(mHandle, indices);
    Value * consumedChunks = b->CreateUDiv(consumed, BLOCK_WIDTH);

    indices[1] = b->getInt32(MallocedAddress);
    Value * const mallocedAddrField = b->CreateInBoundsGEP(mHandle, indices);
    Value * const bufferStart = b->CreateLoad(mallocedAddrField);
    assert (bufferStart->getType()->isPointerTy());
    Value * const newBaseAddress = b->CreateGEP(bufferStart, b->CreateNeg(consumedChunks));
    Value * const effectiveCapacity = b->CreateAdd(consumedChunks, b->getSize(mCapacity));

    indices[1] = b->getInt32(BaseAddress);
    Value * const baseAddrField = b->CreateInBoundsGEP(mHandle, indices);

    b->CreateStore(newBaseAddress, baseAddrField);
    b->CreateStore(effectiveCapacity, capacityField);

}

Value * StaticBuffer::reserveCapacity(BuilderPtr b, Value * produced, Value * consumed, Value * const required, Value * overflowItems) const  {
    if (mLinear) {

        SmallVector<char, 200> buf;
        raw_svector_ostream name(buf);

        assert ("unspecified module" && b.get() && b->getModule());

        name << "__StaticLinearBuffer_linearCopyBack_";

        Type * ty = getBaseType();
        const auto streamCount = ty->getArrayNumElements();
        name << streamCount << 'x';
        ty = ty->getArrayElementType();
        ty = cast<FixedVectorType>(ty)->getElementType();;
        const auto itemWidth = ty->getIntegerBitWidth();
        name << itemWidth << '_' << mAddressSpace;

        Value * const myHandle = getHandle();


        Module * const m = b->getModule();
        IntegerType * const sizeTy = b->getSizeTy();
        FunctionType * funcTy = FunctionType::get(b->getVoidTy(), {myHandle->getType(), sizeTy, sizeTy, sizeTy, sizeTy}, false);
        Function * func = m->getFunction(name.str());
        if (func == nullptr) {

            const auto ip = b->saveIP();

            LLVMContext & C = m->getContext();
            func = Function::Create(funcTy, Function::InternalLinkage, name.str(), m);

            b->SetInsertPoint(BasicBlock::Create(C, "entry", func));

            auto arg = func->arg_begin();
            auto nextArg = [&]() {
                assert (arg != func->arg_end());
                Value * const v = &*arg;
                std::advance(arg, 1);
                return v;
            };

            Value * const handle = nextArg();
            handle->setName("handle");
            Value * const produced = nextArg();
            produced->setName("produced");
            Value * const consumed = nextArg();
            consumed->setName("consumed");
            Value * const underflow = nextArg();
            underflow->setName("underflow");
            Value * const overflow = nextArg();
            overflow->setName("overflow");
            assert (arg == func->arg_end());

            setHandle(handle);

            const auto blockWidth = b->getBitBlockWidth();
            assert (is_pow2(blockWidth));
            const auto blockSize = blockWidth / 8;

            ConstantInt * const BLOCK_WIDTH = b->getSize(blockWidth);
            Constant * const CHUNK_SIZE = ConstantExpr::getSizeOf(mType);

            FixedArray<Value *, 2> indices;
            indices[0] = b->getInt32(0);

            Value * const consumedChunks = b->CreateUDiv(consumed, BLOCK_WIDTH);
            Value * const producedChunks = b->CreateCeilUDiv(produced, BLOCK_WIDTH);
            Value * const unconsumedChunks = b->CreateSub(producedChunks, consumedChunks);

            indices[1] = b->getInt32(BaseAddress);
            Value * const virtualBaseField = b->CreateInBoundsGEP(handle, indices);
            Value * const virtualBase = b->CreateLoad(virtualBaseField);
            assert (virtualBase->getType()->getPointerElementType() == mType);

            indices[1] = b->getInt32(MallocedAddress);
            Value * const mallocAddrField = b->CreateInBoundsGEP(handle, indices);
            Value * const mallocAddress = b->CreateLoad(mallocAddrField);
            Value * const bytesToCopy = b->CreateMul(unconsumedChunks, CHUNK_SIZE);
            Value * const unreadDataPtr = b->CreateInBoundsGEP(virtualBase, consumedChunks);

            indices[1] = b->getInt32(InternalCapacity);
            Value * const intCapacityField = b->CreateInBoundsGEP(getHandle(), indices);
            Value * const bufferCapacity = b->CreateLoad(intCapacityField);

            b->CreateMemCpy(mallocAddress, unreadDataPtr, bytesToCopy, blockSize);

            Value * const newBaseAddress = b->CreateGEP(mallocAddress, b->CreateNeg(consumedChunks));
            b->CreateStore(newBaseAddress, virtualBaseField);

            indices[1] = b->getInt32(EffectiveCapacity);

            Value * const capacityField = b->CreateInBoundsGEP(handle, indices);
            Value * const effectiveCapacity = b->CreateAdd(consumedChunks, bufferCapacity);
            b->CreateStore(effectiveCapacity, capacityField);
            b->CreateRetVoid();

            b->restoreIP(ip);
            setHandle(myHandle);
        }

        b->CreateCall(funcTy, func, { myHandle, produced, consumed, b->getSize(mUnderflow), b->getSize(mOverflow) });
    }

    if (LLVM_UNLIKELY(codegen::DebugOptionIsSet(codegen::EnableAsserts))) {
        Value * const writable = getLinearlyWritableItems(b, produced, consumed, b->getSize(mOverflow * b->getBitBlockWidth()));
        b->CreateAssert(b->CreateICmpULE(required, writable),
                        "Static buffer does not have sufficient capacity "
                        "(%" PRId64 ") for required items (%" PRId64 ")",
                        writable, required);
    }

    return b->getFalse();
}

// Dynamic Buffer

Type * DynamicBuffer::getHandleType(BuilderPtr b) const {
    auto & C = b->getContext();
    PointerType * const typePtr = getPointerType();
    IntegerType * const sizeTy = b->getSizeTy();
    Type * const emptyTy = StructType::get(C);
    FixedArray<Type *, 5> types;
    types[BaseAddress] = typePtr;
    types[InternalCapacity] = sizeTy;
    types[PriorAddress] = typePtr;
    if (mLinear) {
        types[MallocedAddress] = typePtr;
        types[EffectiveCapacity] = sizeTy;
    } else {
        types[MallocedAddress] = emptyTy;
        types[EffectiveCapacity] = emptyTy;
    }
    return StructType::get(C, types);
}

void DynamicBuffer::allocateBuffer(BuilderPtr b, Value * const capacityMultiplier) {
    assert (mHandle && "has not been set prior to calling allocateBuffer");
    // note: when adding extensible stream sets, make sure to set the initial count here.
    FixedArray<Value *, 2> indices;
    indices[0] = b->getInt32(0);

    Value * const handle = getHandle();
    Value * const capacity = b->CreateMul(capacityMultiplier, b->getSize(mInitialCapacity));

    if (LLVM_UNLIKELY(codegen::DebugOptionIsSet(codegen::EnableAsserts))) {
        b->CreateAssert(capacity, "Dynamic buffer capacity cannot be 0.");
    }

<<<<<<< HEAD
    indices[1] = b->getInt32(InternalCapacity);
    Value * const capacityField = b->CreateInBoundsGEP(handle, indices);
    b->CreateStore(capacity, capacityField);

=======
>>>>>>> 29e895c5
    indices[1] = b->getInt32(BaseAddress);
    Value * const baseAddressField = b->CreateInBoundsGEP(handle, indices);

    Value * const size = b->CreateAdd(capacity, b->getSize(mUnderflow + mOverflow));
    Value * const baseAddress = b->CreatePageAlignedMalloc(mType, size, mAddressSpace);

    Value * const adjBaseAddress = addUnderflow(b, baseAddress, mUnderflow);
    b->CreateStore(adjBaseAddress, baseAddressField);

<<<<<<< HEAD
    indices[1] = b->getInt32(PriorAddress);
    Value * const priorAddressField = b->CreateInBoundsGEP(handle, indices);
    b->CreateStore(nullPointerFor(b, baseAddress, mUnderflow), priorAddressField);
=======
    indices[1] = b->getInt32(InternalCapacity);
    Value * const capacityField = b->CreateInBoundsGEP(handle, indices);
    b->CreateStore(capacity, capacityField);
>>>>>>> 29e895c5

    if (mLinear) {
        indices[1] = b->getInt32(MallocedAddress);
        Value * const initialField = b->CreateInBoundsGEP(handle, indices);
        b->CreateStore(adjBaseAddress, initialField);
<<<<<<< HEAD
        indices[1] = b->getInt32(EffectiveCapacity);
        Value * const effCapacityField = b->CreateInBoundsGEP(handle, indices);
        b->CreateStore(capacity, effCapacityField);
=======

        indices[1] = b->getInt32(EffectiveCapacity);
        Value * const effCapacityField = b->CreateInBoundsGEP(handle, indices);
        b->CreateStore(capacity, effCapacityField);

        indices[1] = b->getInt32(AlternateAddress);
        Value * const priorAddressField = b->CreateInBoundsGEP(handle, indices);
        Value * const altAddress = b->CreatePageAlignedMalloc(mType, size, mAddressSpace);
        Value * const adjAltBaseAddress = addUnderflow(b, altAddress, mUnderflow);
        b->CreateStore(adjAltBaseAddress, priorAddressField);

        indices[1] = b->getInt32(AlternateCapacity);
        Value * const altCapacityField = b->CreateInBoundsGEP(handle, indices);
        b->CreateStore(capacity, altCapacityField);

        indices[1] = b->getInt32(DelayUntilAcquiringSyncNumber);
        Value * const delayField = b->CreateInBoundsGEP(handle, indices);
        b->CreateStore(b->getSize(0), delayField);

    } else {

        indices[1] = b->getInt32(AlternateAddress);
        Value * const priorAddressField = b->CreateInBoundsGEP(handle, indices);
        b->CreateStore(nullPointerFor(b, baseAddress, mUnderflow), priorAddressField);
>>>>>>> 29e895c5
    }
}

void DynamicBuffer::releaseBuffer(BuilderPtr b) const {
    /* Free the dynamically allocated buffer(s). */
    Value * const handle = getHandle();
    FixedArray<Value *, 2> indices;
    indices[0] = b->getInt32(0);
    indices[1] = b->getInt32(PriorAddress);
    Value * const priorAddressField = b->CreateInBoundsGEP(handle, indices);
    Value * const priorAddress = b->CreateLoad(priorAddressField);
    b->CreateFree(subtractUnderflow(b, priorAddress, mUnderflow));
    Constant * const nullPtr = nullPointerFor(b, priorAddress, mUnderflow);
    b->CreateStore(nullPtr, priorAddressField);
    indices[1] = b->getInt32(mLinear ? MallocedAddress : BaseAddress);
    Value * const baseAddressField = b->CreateInBoundsGEP(handle, indices);
    Value * const baseAddress = b->CreateLoad(baseAddressField);
    b->CreateFree(subtractUnderflow(b, baseAddress, mUnderflow));
    b->CreateStore(nullPtr, baseAddressField);
}

void DynamicBuffer::setBaseAddress(BuilderPtr /* b */, Value * /* addr */) const {
    unsupported("setBaseAddress", "Dynamic");
}

Value * DynamicBuffer::getBaseAddress(BuilderPtr b) const {
    assert (getHandle());
    Value * const ptr = b->CreateInBoundsGEP(getHandle(), {b->getInt32(0), b->getInt32(BaseAddress)});
    return b->CreateLoad(ptr);
}

Value * DynamicBuffer::getMallocAddress(BuilderPtr b) const {
    FixedArray<Value *, 2> indices;
    indices[0] = b->getInt32(0);
    indices[1] = b->getInt32(mLinear ? MallocedAddress : BaseAddress);
    return b->CreateLoad(b->CreateInBoundsGEP(getHandle(), indices));
}

Value * DynamicBuffer::getOverflowAddress(BuilderPtr b) const {
    FixedArray<Value *, 2> indices;
    indices[0] = b->getInt32(0);
    indices[1] = b->getInt32(mLinear ? MallocedAddress : BaseAddress);
    Value * const handle = getHandle(); assert (handle);
    Value * const base = b->CreateLoad(b->CreateInBoundsGEP(handle, indices));
    indices[1] = b->getInt32(mLinear ? EffectiveCapacity : InternalCapacity);
    Value * const capacityField = b->CreateInBoundsGEP(handle, indices);
    Value * const capacity = b->CreateLoad(capacityField);
    assert (capacity->getType() == b->getSizeTy());
    return b->CreateInBoundsGEP(base, capacity);
}

Value * DynamicBuffer::modByCapacity(BuilderPtr b, Value * const offset) const {
    assert (offset->getType()->isIntegerTy());
    if (mLinear || isCapacityGuaranteed(offset, mInitialCapacity)) {
        return offset;
    } else {
        assert (getHandle());
        FixedArray<Value *, 2> indices;
        indices[0] = b->getInt32(0);
        indices[1] = b->getInt32(InternalCapacity);
        Value * const capacityPtr = b->CreateInBoundsGEP(getHandle(), indices);
        Value * const capacity = b->CreateLoad(capacityPtr);
        assert (capacity->getType()->isIntegerTy());
        return b->CreateURem(offset, capacity);
    }
}

Value * DynamicBuffer::getCapacity(BuilderPtr b) const {
    assert (getHandle());
    FixedArray<Value *, 2> indices;
    indices[0] = b->getInt32(0);
    indices[1] = b->getInt32(mLinear ? EffectiveCapacity : InternalCapacity);
    Value * ptr = b->CreateInBoundsGEP(getHandle(), indices);
    ConstantInt * const BLOCK_WIDTH = b->getSize(b->getBitBlockWidth());
    Value * const capacity = b->CreateLoad(ptr);
    assert (capacity->getType()->isIntegerTy());
    return b->CreateMul(capacity, BLOCK_WIDTH, "capacity");
}

Value * DynamicBuffer::getInternalCapacity(BuilderPtr b) const {
    FixedArray<Value *, 2> indices;
    indices[0] = b->getInt32(0);
    indices[1] = b->getInt32(InternalCapacity);
    Value * const intCapacityField = b->CreateInBoundsGEP(getHandle(), indices);
    ConstantInt * const BLOCK_WIDTH = b->getSize(b->getBitBlockWidth());
    Value * const capacity = b->CreateLoad(intCapacityField);
    assert (capacity->getType()->isIntegerTy());
    return b->CreateMul(capacity, BLOCK_WIDTH);
}

void DynamicBuffer::setCapacity(BuilderPtr /* b */, Value * /* capacity */) const {
    unsupported("setCapacity", "Dynamic");
}

void DynamicBuffer::copyBackLinearOutputBuffer(BuilderPtr /* b */, llvm::Value * /* consumed */) const {
    /* do nothing */
}

Value * DynamicBuffer::reserveCapacity(BuilderPtr b, Value * const produced, Value * const consumed, Value * const required, Value * overflowItems) const {

    SmallVector<char, 200> buf;
    raw_svector_ostream name(buf);

    assert ("unspecified module" && b.get() && b->getModule());

    name << "__DynamicBuffer_";
    if (mLinear) {
        name << "linearCopyBackOrExpand_";
    } else {
        name << "reserveCapacity_";
    }

    Type * ty = getBaseType();
    const auto streamCount = ty->getArrayNumElements();
    name << streamCount << 'x';
    ty = ty->getArrayElementType();
    ty = ty->getVectorElementType();
    const auto itemWidth = ty->getIntegerBitWidth();
    name << itemWidth << '_' << mAddressSpace;

    Value * const myHandle = getHandle();

    Module * const m = b->getModule();
    IntegerType * const sizeTy = b->getSizeTy();
    FunctionType * funcTy = FunctionType::get(b->getInt1Ty(), {myHandle->getType(), sizeTy, sizeTy, sizeTy, sizeTy, sizeTy}, false);
    Function * func = m->getFunction(name.str());
    if (func == nullptr) {

        const auto ip = b->saveIP();

        LLVMContext & C = m->getContext();
        func = Function::Create(funcTy, Function::InternalLinkage, name.str(), m);

        b->SetInsertPoint(BasicBlock::Create(C, "entry", func));

        auto arg = func->arg_begin();
        auto nextArg = [&]() {
            assert (arg != func->arg_end());
            Value * const v = &*arg;
            std::advance(arg, 1);
            return v;
        };

        Value * const handle = nextArg();
        handle->setName("handle");
        Value * const produced = nextArg();
        produced->setName("produced");
        Value * const consumed = nextArg();
        consumed->setName("consumed");
        Value * const required = nextArg();
        required->setName("required");
        Value * const underflow = nextArg();
        underflow->setName("underflow");
        Value * const overflow = nextArg();
        overflow->setName("overflow");
        assert (arg == func->arg_end());

        setHandle(handle);

        const auto blockWidth = b->getBitBlockWidth();
        assert (is_pow2(blockWidth));
        const auto blockSize = blockWidth / 8;

        ConstantInt * const BLOCK_WIDTH = b->getSize(blockWidth);
        Constant * const CHUNK_SIZE = ConstantExpr::getSizeOf(mType);

        FixedArray<Value *, 2> indices;
        indices[0] = b->getInt32(0);
        indices[1] = b->getInt32(InternalCapacity);

        Value * const intCapacityField = b->CreateInBoundsGEP(handle, indices);
        Value * const internalCapacity = b->CreateLoad(intCapacityField);

        Value * const consumedChunks = b->CreateUDiv(consumed, BLOCK_WIDTH);
        Value * const producedChunks = b->CreateCeilUDiv(produced, BLOCK_WIDTH);
        Value * const requiredCapacity = b->CreateAdd(produced, required);
        Value * const requiredChunks = b->CreateCeilUDiv(requiredCapacity, BLOCK_WIDTH);
        Value * const unconsumedChunks = b->CreateSub(producedChunks, consumedChunks);        
        Value * const bytesToCopy = b->CreateMul(unconsumedChunks, CHUNK_SIZE);

        indices[1] = b->getInt32(BaseAddress);
        Value * const virtualBaseField = b->CreateInBoundsGEP(handle, indices);
        Value * const virtualBase = b->CreateLoad(virtualBaseField);
        assert (virtualBase->getType()->getPointerElementType() == mType);

        DataLayout DL(b->getModule());
        Type * const intPtrTy = DL.getIntPtrType(virtualBase->getType());

        if (mLinear) {

            indices[1] = b->getInt32(MallocedAddress);
            Value * const mallocAddrField = b->CreateInBoundsGEP(handle, indices);
            Value * const mallocAddress = b->CreateLoad(mallocAddrField);

            BasicBlock * const copyBack = BasicBlock::Create(C, "copyBack", func);
            BasicBlock * const expandAndCopyBack = BasicBlock::Create(C, "expandAndCopyBack", func);
            BasicBlock * const updateBaseAddress = BasicBlock::Create(C, "updateBaseAddress", func);

            Value * const unreadDataPtr = b->CreateInBoundsGEP(virtualBase, consumedChunks);


            Value * const chunksToReserve = b->CreateSub(requiredChunks, consumedChunks);
            Value * const wouldWriteUpToPtr = b->CreateInBoundsGEP(mallocAddress, chunksToReserve);
            Value * const canCopy = b->CreateICmpULE(wouldWriteUpToPtr, unreadDataPtr);
            b->CreateLikelyCondBr(canCopy, copyBack, expandAndCopyBack);

            b->SetInsertPoint(copyBack);
            b->CreateMemCpy(mallocAddress, unreadDataPtr, bytesToCopy, blockSize);
            BasicBlock * const copyBackExit = b->GetInsertBlock();
            b->CreateBr(updateBaseAddress);

            b->SetInsertPoint(expandAndCopyBack);
            // newInternalCapacity tends to be 2x internalCapacity
            Value * const two_x_Capacity = b->CreateShl(internalCapacity, 1);
            Value * const newInternalCapacity = b->CreateRoundUp(chunksToReserve, two_x_Capacity);
            Value * const additionalCapacity = b->CreateAdd(underflow, overflow);
            Value * const mallocCapacity = b->CreateAdd(newInternalCapacity, additionalCapacity);
            Value * expandedBuffer = b->CreatePageAlignedMalloc(mType, mallocCapacity, mAddressSpace);
            expandedBuffer = b->CreateInBoundsGEP(expandedBuffer, underflow);
            b->CreateStore(newInternalCapacity, intCapacityField);

            indices[1] = b->getInt32(PriorAddress);
            Value * const priorBufferField = b->CreateInBoundsGEP(handle, indices);
            Value * priorBuffer = b->CreateLoad(priorBufferField);
            b->CreateFree(b->CreateInBoundsGEP(priorBuffer, b->CreateNeg(underflow)));
            b->CreateStore(mallocAddress, priorBufferField);
            b->CreateStore(expandedBuffer, mallocAddrField);
            b->CreateMemCpy(expandedBuffer, unreadDataPtr, bytesToCopy, blockSize);
            BasicBlock * const expandAndCopyBackExit = b->GetInsertBlock();
            b->CreateBr(updateBaseAddress);

            b->SetInsertPoint(updateBaseAddress);
            PHINode * const newBaseBuffer = b->CreatePHI(virtualBase->getType(), 2);
            newBaseBuffer->addIncoming(mallocAddress, copyBackExit);
            newBaseBuffer->addIncoming(expandedBuffer, expandAndCopyBackExit);
            PHINode * const internalCapacityPhi = b->CreatePHI(sizeTy, 2);
            internalCapacityPhi->addIncoming(internalCapacity, copyBackExit);
            internalCapacityPhi->addIncoming(newInternalCapacity, expandAndCopyBackExit);
            PHINode * const retValPhi = b->CreatePHI(b->getInt1Ty(), 2);
            retValPhi->addIncoming(b->getFalse(), copyBackExit);
            retValPhi->addIncoming(b->getTrue(), expandAndCopyBackExit);

            Value * const newBaseAddress = b->CreateGEP(newBaseBuffer, b->CreateNeg(consumedChunks));
<<<<<<< HEAD
            b->CreateStore(newBaseAddress, virtualBaseField);
=======

            indices[1] = b->getInt32(EffectiveCapacity);
            Value * const effCapacityField = b->CreateInBoundsGEP(handle, indices);
            b->CreateAlignedStore(effectiveCapacity, effCapacityField, sizeTyWidth);
            b->CreateAlignedStore(newBaseAddress, virtualBaseField, sizeTyWidth);

            b->CreateRet(cannotCopy);

        } else { // Circular

            Type * const intPtrTy = DL.getIntPtrType(virtualBase->getType());

            Value * const bytesToCopy = b->CreateMul(unconsumedChunks, CHUNK_SIZE);

            // make sure the new capacity is at least 2x the current capacity and a multiple of it
            if (LLVM_UNLIKELY(codegen::DebugOptionIsSet(codegen::EnableAsserts))) {
                Value * const check = b->CreateICmpUGE(requiredChunks, internalCapacity);
                b->CreateAssert(check, "unnecessary buffer expansion occurred");
            }

            Value * const newChunks = b->CreateSub(requiredChunks, consumedChunks);
            Value * const newCapacity = b->CreateRoundUp(newChunks, internalCapacity);
            Value * const additionalCapacity = b->CreateAdd(underflow, overflow);
            Value * const requiredCapacity = b->CreateAdd(newCapacity, additionalCapacity);

            Value * newBuffer = b->CreatePageAlignedMalloc(mType, requiredCapacity, mAddressSpace);
            newBuffer = b->CreateInBoundsGEP(newBuffer, { underflow });

            Value * const consumedOffset = b->CreateURem(consumedChunks, internalCapacity);
            Value * const producedOffset = b->CreateURem(producedChunks, internalCapacity);
            Value * const newConsumedOffset = b->CreateURem(consumedChunks, newCapacity);
            Value * const newProducedOffset = b->CreateURem(producedChunks, newCapacity);
            Value * const consumedOffsetEnd = b->CreateAdd(consumedOffset, unconsumedChunks);
            Value * const sourceLinear = b->CreateICmpULE(consumedOffsetEnd, producedOffset);
            Value * const newConsumedOffsetEnd = b->CreateAdd(newConsumedOffset, unconsumedChunks);
            Value * const targetLinear = b->CreateICmpULE(newConsumedOffsetEnd, newProducedOffset);
            Value * const linearCopy = b->CreateAnd(sourceLinear, targetLinear);

            Value * const consumedOffsetPtr = b->CreateInBoundsGEP(virtualBase, consumedOffset);
            Value * const newConsumedOffsetPtr = b->CreateInBoundsGEP(newBuffer, newConsumedOffset);

            BasicBlock * const copyLinear = BasicBlock::Create(C, "copyLinear", func);
            BasicBlock * const copyNonLinear = BasicBlock::Create(C, "copyNonLinear", func);
            BasicBlock * const storeNewBuffer = BasicBlock::Create(C, "storeNewBuffer", func);
            b->CreateCondBr(linearCopy, copyLinear, copyNonLinear);

            b->SetInsertPoint(copyLinear);
            b->CreateMemCpy(newConsumedOffsetPtr, consumedOffsetPtr, bytesToCopy, blockSize);
            b->CreateBr(storeNewBuffer);

            b->SetInsertPoint(copyNonLinear);
            Value * const bufferLength1 = b->CreateSub(internalCapacity, consumedOffset);
            Value * const newBufferLength1 = b->CreateSub(newCapacity, newConsumedOffset);
            Value * const partialLength1 = b->CreateUMin(bufferLength1, newBufferLength1);
            Value * const copyEndPtr = b->CreateInBoundsGEP(virtualBase, b->CreateAdd(consumedOffset, partialLength1));
            Value * const copyEndPtrInt = b->CreatePtrToInt(copyEndPtr, intPtrTy);
            Value * const consumedOffsetPtrInt = b->CreatePtrToInt(consumedOffsetPtr, intPtrTy);
            Value * const bytesToCopy1 = b->CreateSub(copyEndPtrInt, consumedOffsetPtrInt);
            b->CreateMemCpy(newConsumedOffsetPtr, consumedOffsetPtr, bytesToCopy1, blockSize);
            Value * const sourceOffset = b->CreateURem(b->CreateAdd(consumedOffset, partialLength1), internalCapacity);
            Value * const sourcePtr = b->CreateInBoundsGEP(virtualBase, sourceOffset);
            Value * const targetOffset = b->CreateURem(b->CreateAdd(newConsumedOffset, partialLength1), newCapacity);
            Value * const targetPtr = b->CreateInBoundsGEP(newBuffer, targetOffset);
            Value * const bytesToCopy2 = b->CreateSub(bytesToCopy, bytesToCopy1);
            b->CreateMemCpy(targetPtr, sourcePtr, bytesToCopy2, blockSize);
            b->CreateBr(storeNewBuffer);

            b->SetInsertPoint(storeNewBuffer);
            indices[1] = b->getInt32(PriorAddress);
            Value * const priorBufferField = b->CreateInBoundsGEP(handle, indices);
            Value * const priorBuffer = b->CreateLoad(priorBufferField);
            b->CreateStore(newBuffer, virtualBaseField);
            b->CreateAlignedStore(newCapacity, intCapacityField, sizeTyWidth);
            b->CreateAlignedStore(virtualBase, priorBufferField, sizeTyWidth);
            b->CreateFree(b->CreateInBoundsGEP(priorBuffer, { b->CreateNeg(underflow) }));

            b->CreateRet(b->getTrue());
        }

        b->restoreIP(ip);
        setHandle(myHandle);
    }

    return b->CreateCall(funcTy, func, { myHandle, produced, consumed, required, b->getSize(mUnderflow), b->getSize(mOverflow) });
}

#else

Value * DynamicBuffer::reserveCapacity(BuilderPtr b, Value * const produced, Value * const consumed, Value * const required, Value * const syncLock, Value * const segNo, const unsigned syncStep) const {

    SmallVector<char, 200> buf;
    raw_svector_ostream name(buf);

    assert ("unspecified module" && b.get() && b->getModule());

    name << "__DynamicBuffer_";
    if (mLinear) {
        name << "linearCopyBackOrExpand_";
    } else {
        name << "reserveCapacity_";
    }

    Type * ty = getBaseType();
    const auto streamCount = ty->getArrayNumElements();
    name << streamCount << 'x';
    ty = ty->getArrayElementType();
    ty = cast<FixedVectorType>(ty)->getElementType();
    const auto itemWidth = ty->getIntegerBitWidth();
    name << itemWidth << '@' << mAddressSpace;

    const bool hasSyncLock = mLinear && syncLock;

    if (hasSyncLock) {
        name << '_' << syncStep;
    }

    Value * const myHandle = getHandle();

    Module * const m = b->getModule();

    Function * func = m->getFunction(name.str());
    if (func == nullptr) {

        IntegerType * const sizeTy = b->getSizeTy();
        PointerType * const sizePtrTy = sizeTy->getPointerTo(mAddressSpace);
        FunctionType * funcTy = nullptr;
        if (hasSyncLock) {
            funcTy = FunctionType::get(b->getInt1Ty(), {myHandle->getType(), sizeTy, sizeTy, sizeTy, sizeTy, sizeTy, sizePtrTy, sizeTy}, false);
        } else {
            funcTy = FunctionType::get(b->getInt1Ty(), {myHandle->getType(), sizeTy, sizeTy, sizeTy, sizeTy, sizeTy}, false);
        }


        const auto ip = b->saveIP();

        LLVMContext & C = m->getContext();
        func = Function::Create(funcTy, Function::InternalLinkage, name.str(), m);

        b->SetInsertPoint(BasicBlock::Create(C, "entry", func));

        auto arg = func->arg_begin();
        auto nextArg = [&]() {
            assert (arg != func->arg_end());
            Value * const v = &*arg;
            std::advance(arg, 1);
            return v;
        };

        Value * const handle = nextArg();
        handle->setName("handle");
        Value * const produced = nextArg();
        produced->setName("produced");
        Value * const consumed = nextArg();
        consumed->setName("consumed");
        Value * const required = nextArg();
        required->setName("required");
        Value * const underflow = nextArg();
        underflow->setName("underflow");
        Value * const overflow = nextArg();
        overflow->setName("overflow");
        Value * syncLock = nullptr;
        Value * segNo = nullptr;
        if (hasSyncLock) {
            syncLock = nextArg();
            syncLock->setName("syncLock");
            segNo = nextArg();
            segNo->setName("segNo");
        }
        assert (arg == func->arg_end());

        setHandle(handle);


        const auto blockWidth = b->getBitBlockWidth();
        assert (is_pow2(blockWidth));
        const auto blockSize = blockWidth / 8;

        ConstantInt * const BLOCK_WIDTH = b->getSize(blockWidth);
        Constant * const CHUNK_SIZE = ConstantExpr::getSizeOf(mType);

        FixedArray<Value *, 2> indices;
        indices[0] = b->getInt32(0);


        Value * const consumedChunks = b->CreateUDiv(consumed, BLOCK_WIDTH);
        Value * const producedChunks = b->CreateCeilUDiv(produced, BLOCK_WIDTH);
        Value * const requiredCapacity = b->CreateAdd(produced, required);
        Value * const requiredChunks = b->CreateCeilUDiv(requiredCapacity, BLOCK_WIDTH);

        Value * const unconsumedChunks = b->CreateSub(producedChunks, consumedChunks);        
        Value * const bytesToCopy = b->CreateMul(unconsumedChunks, CHUNK_SIZE);

        indices[1] = b->getInt32(BaseAddress);
        Value * const virtualBaseField = b->CreateInBoundsGEP(handle, indices);
        Value * const virtualBase = b->CreateLoad(virtualBaseField);
        assert (virtualBase->getType()->getPointerElementType() == mType);

        DataLayout DL(b->getModule());
        Type * const intPtrTy = DL.getIntPtrType(virtualBase->getType());

        const auto sizeTyWidth = sizeTy->getBitWidth() / 8;

        if (mLinear) {

            indices[1] = b->getInt32(MallocedAddress);
            Value * const primaryAddressField = b->CreateInBoundsGEP(handle, indices);
            Value * const primaryAddress = b->CreateAlignedLoad(primaryAddressField, sizeTyWidth);
            assert (virtualBase->getType()->getPointerElementType() == mType);

            indices[1] = b->getInt32(InternalCapacity);
            Value * const intCapacityField = b->CreateInBoundsGEP(handle, indices);
            Value * const internalCapacity = b->CreateAlignedLoad(intCapacityField, sizeTyWidth);

            indices[1] = b->getInt32(AlternateAddress);
            Value * const alternateAddrField = b->CreateInBoundsGEP(handle, indices);
            Value * const alternateAddress = b->CreateAlignedLoad(alternateAddrField, sizeTyWidth);
            b->CreateAlignedStore(primaryAddress, alternateAddrField, sizeTyWidth);

            indices[1] = b->getInt32(AlternateCapacity);
            Value * const altCapacityField = b->CreateInBoundsGEP(handle, indices);
            Value * const alternateCapacity = b->CreateAlignedLoad(altCapacityField, sizeTyWidth);
            b->CreateAlignedStore(internalCapacity, altCapacityField, sizeTyWidth);

            if (hasSyncLock) {

                BasicBlock * const checkForPendingConsumer = BasicBlock::Create(C, "checkForPendingConsumer", func);
                BasicBlock * const updateBaseAddress = BasicBlock::Create(C, "updateBaseAddress", func);

                indices[1] = b->getInt32(DelayUntilAcquiringSyncNumber);
                Value * const requiredDelayPtr = b->CreateInBoundsGEP(handle, indices);
                Value * const requiredDelay = b->CreateAlignedLoad(requiredDelayPtr, sizeTyWidth);
                b->CreateAlignedStore(segNo, requiredDelayPtr, sizeTyWidth);

                b->CreateBr(checkForPendingConsumer);

                // If the segment number of the syncLock is at least the value of our required delay then all consumers
                // must be looking at the current buffer. We can safely reuse the alternate buffer as our current one.
                b->SetInsertPoint(checkForPendingConsumer);
                Value * const consumerSegNo = b->CreateAtomicLoadAcquire(syncLock);
                Value * const cond = b->CreateICmpUGE(consumerSegNo, requiredDelay);
                b->CreateLikelyCondBr(cond, updateBaseAddress, checkForPendingConsumer);

                // Check whether we have enough space to satisfy our required capacity
                b->SetInsertPoint(updateBaseAddress);
            }

            BasicBlock * const checkCapacityRequirement = b->GetInsertBlock();

            BasicBlock * const expandAndCopyBack = BasicBlock::Create(C, "expandAndCopyBack", func);
            BasicBlock * const copyBack = BasicBlock::Create(C, "copyBack", func);

            Value * const chunksToReserve = b->CreateSub(requiredChunks, consumedChunks);
            Value * const mustExpand = b->CreateICmpUGT(chunksToReserve, alternateCapacity);
            b->CreateUnlikelyCondBr(mustExpand, expandAndCopyBack, copyBack);

            b->SetInsertPoint(expandAndCopyBack);
            // if not, discard the alternate buffer create a larger one
            b->CreateFree(b->CreateInBoundsGEP(alternateAddress, b->CreateNeg(underflow)));
            // newInternalCapacity tends to be 2x internalCapacity
            Value * const reserveCapacity = b->CreateAdd(chunksToReserve, internalCapacity);
            Value * const newInternalCapacity = b->CreateRoundUp(reserveCapacity, internalCapacity);
            Value * const additionalCapacity = b->CreateAdd(underflow, overflow);
            Value * const mallocCapacity = b->CreateAdd(newInternalCapacity, additionalCapacity);
            Value * expandedBuffer = b->CreatePageAlignedMalloc(mType, mallocCapacity, mAddressSpace);
            expandedBuffer = b->CreateInBoundsGEP(expandedBuffer, underflow);
            BasicBlock * const expandAndCopyBackExit = b->GetInsertBlock();
            b->CreateBr(copyBack);


            b->SetInsertPoint(copyBack);
            PHINode * const newBaseBuffer = b->CreatePHI(virtualBase->getType(), 2);
            newBaseBuffer->addIncoming(alternateAddress, checkCapacityRequirement);
            newBaseBuffer->addIncoming(expandedBuffer, expandAndCopyBackExit);
            PHINode * const internalCapacityPhi = b->CreatePHI(sizeTy, 2);
            internalCapacityPhi->addIncoming(alternateCapacity, checkCapacityRequirement);
            internalCapacityPhi->addIncoming(newInternalCapacity, expandAndCopyBackExit);

            Value * const unreadDataPtr = b->CreateInBoundsGEP(virtualBase, consumedChunks);
            b->CreateMemCpy(newBaseBuffer, unreadDataPtr, bytesToCopy, blockSize);

            b->CreateAlignedStore(internalCapacityPhi, intCapacityField, sizeTyWidth);

>>>>>>> 29e895c5
            Value * const effectiveCapacity = b->CreateAdd(consumedChunks, internalCapacityPhi);
            indices[1] = b->getInt32(EffectiveCapacity);
            Value * const effCapacityField = b->CreateInBoundsGEP(handle, indices);
            b->CreateStore(effectiveCapacity, effCapacityField);
            b->CreateRet(retValPhi);

        } else { // Circular

            // make sure the new capacity is at least 2x the current capacity and a multiple of it
            if (LLVM_UNLIKELY(codegen::DebugOptionIsSet(codegen::EnableAsserts))) {
                Value * const check = b->CreateICmpUGE(requiredChunks, internalCapacity);
                b->CreateAssert(check, "unnecessary buffer expansion occurred");                
            }

            Value * const newChunks = b->CreateSub(requiredChunks, consumedChunks);
            Value * const newCapacity = b->CreateRoundUp(newChunks, internalCapacity);
            Value * const additionalCapacity = b->CreateAdd(underflow, overflow);
            Value * const requiredCapacity = b->CreateAdd(newCapacity, additionalCapacity);

            Value * newBuffer = b->CreatePageAlignedMalloc(mType, requiredCapacity, mAddressSpace);
            newBuffer = b->CreateInBoundsGEP(newBuffer, { underflow });

            Value * const consumedOffset = b->CreateURem(consumedChunks, internalCapacity);
            Value * const producedOffset = b->CreateURem(producedChunks, internalCapacity);
            Value * const newConsumedOffset = b->CreateURem(consumedChunks, newCapacity);
            Value * const newProducedOffset = b->CreateURem(producedChunks, newCapacity);
            Value * const consumedOffsetEnd = b->CreateAdd(consumedOffset, unconsumedChunks);
            Value * const sourceLinear = b->CreateICmpULE(consumedOffsetEnd, producedOffset);
            Value * const newConsumedOffsetEnd = b->CreateAdd(newConsumedOffset, unconsumedChunks);
            Value * const targetLinear = b->CreateICmpULE(newConsumedOffsetEnd, newProducedOffset);
            Value * const linearCopy = b->CreateAnd(sourceLinear, targetLinear);

            Value * const consumedOffsetPtr = b->CreateInBoundsGEP(virtualBase, consumedOffset);
            Value * const newConsumedOffsetPtr = b->CreateInBoundsGEP(newBuffer, newConsumedOffset);

            BasicBlock * const copyLinear = BasicBlock::Create(C, "copyLinear", func);
            BasicBlock * const copyNonLinear = BasicBlock::Create(C, "copyNonLinear", func);
            BasicBlock * const storeNewBuffer = BasicBlock::Create(C, "storeNewBuffer", func);
            b->CreateCondBr(linearCopy, copyLinear, copyNonLinear);

            b->SetInsertPoint(copyLinear);
            b->CreateMemCpy(newConsumedOffsetPtr, consumedOffsetPtr, bytesToCopy, blockSize);
            b->CreateBr(storeNewBuffer);

            b->SetInsertPoint(copyNonLinear);
            Value * const bufferLength1 = b->CreateSub(internalCapacity, consumedOffset);
            Value * const newBufferLength1 = b->CreateSub(newCapacity, newConsumedOffset);
            Value * const partialLength1 = b->CreateUMin(bufferLength1, newBufferLength1);
            Value * const copyEndPtr = b->CreateInBoundsGEP(virtualBase, b->CreateAdd(consumedOffset, partialLength1));
            Value * const copyEndPtrInt = b->CreatePtrToInt(copyEndPtr, intPtrTy);
            Value * const consumedOffsetPtrInt = b->CreatePtrToInt(consumedOffsetPtr, intPtrTy);
            Value * const bytesToCopy1 = b->CreateSub(copyEndPtrInt, consumedOffsetPtrInt);
            b->CreateMemCpy(newConsumedOffsetPtr, consumedOffsetPtr, bytesToCopy1, blockSize);
            Value * const sourceOffset = b->CreateURem(b->CreateAdd(consumedOffset, partialLength1), internalCapacity);
            Value * const sourcePtr = b->CreateInBoundsGEP(virtualBase, sourceOffset);
            Value * const targetOffset = b->CreateURem(b->CreateAdd(newConsumedOffset, partialLength1), newCapacity);
            Value * const targetPtr = b->CreateInBoundsGEP(newBuffer, targetOffset);
            Value * const bytesToCopy2 = b->CreateSub(bytesToCopy, bytesToCopy1);
            b->CreateMemCpy(targetPtr, sourcePtr, bytesToCopy2, blockSize);
            b->CreateBr(storeNewBuffer);

            b->SetInsertPoint(storeNewBuffer);
            indices[1] = b->getInt32(PriorAddress);
            Value * const priorBufferField = b->CreateInBoundsGEP(handle, indices);
            Value * const priorBuffer = b->CreateLoad(priorBufferField);
            b->CreateStore(newCapacity, intCapacityField);
            b->CreateStore(virtualBase, priorBufferField);
            b->CreateStore(newBuffer, virtualBaseField);
            b->CreateFree(b->CreateInBoundsGEP(priorBuffer, { b->CreateNeg(underflow) }));

            b->CreateRet(b->getTrue());
        }

        b->restoreIP(ip);
        setHandle(myHandle);
    }

    return b->CreateCall(funcTy, func, { myHandle, produced, consumed, required, b->getSize(mUnderflow), b->getSize(mOverflow) });
}

// Constructors

ExternalBuffer::ExternalBuffer(const unsigned id, BuilderPtr b, Type * const type,
                               const bool linear,
                               const unsigned AddressSpace)
: StreamSetBuffer(id, BufferKind::ExternalBuffer, b, type, 0, 0, linear, AddressSpace) {

}

StaticBuffer::StaticBuffer(const unsigned id, BuilderPtr b, Type * const type,
                           const size_t capacity, const size_t overflowSize, const size_t underflowSize,
                           const bool linear, const unsigned AddressSpace)
: InternalBuffer(id, BufferKind::StaticBuffer, b, type, overflowSize, underflowSize, linear, AddressSpace)
, mCapacity(capacity) {
    #ifndef NDEBUG
    assert ("static buffer cannot have 0 capacity" && capacity);
    assert ("static buffer capacity must be at least twice its max(underflow, overflow)"
            && (capacity >= (std::max(underflowSize, overflowSize) * 2)));
    #endif
}

DynamicBuffer::DynamicBuffer(const unsigned id, BuilderPtr b, Type * const type,
                             const size_t initialCapacity, const size_t overflowSize, const size_t underflowSize,
                             const bool linear, const unsigned AddressSpace)
: InternalBuffer(id, BufferKind::DynamicBuffer, b, type, overflowSize, underflowSize, linear, AddressSpace)
, mInitialCapacity(initialCapacity) {
    #ifndef NDEBUG
    assert ("dynamic buffer cannot have 0 initial capacity" && initialCapacity);
    assert ("dynamic buffer initial capacity must be at least twice its max(underflow, overflow)"
            && (initialCapacity >= (std::max(underflowSize, overflowSize) * 2)));
    #endif
}

inline InternalBuffer::InternalBuffer(const unsigned id, const BufferKind k, BuilderPtr b, Type * const baseType,
                                      const size_t overflowSize, const size_t underflowSize,
                                      const bool linear, const unsigned AddressSpace)
: StreamSetBuffer(id, k, b, baseType, overflowSize, underflowSize, linear, AddressSpace) {

}

inline StreamSetBuffer::StreamSetBuffer(const unsigned id, const BufferKind k, BuilderPtr b, Type * const baseType,
                                        const size_t overflowSize, const size_t underflowSize,
                                        const bool linear, const unsigned AddressSpace)
: mId(id)
, mBufferKind(k)
, mHandle(nullptr)
, mType(resolveType(b, baseType))
, mBaseType(baseType)
, mOverflow(overflowSize)
, mUnderflow(underflowSize)
, mAddressSpace(AddressSpace)
, mLinear(linear || isEmptySet()) {

}

StreamSetBuffer::~StreamSetBuffer() { }

}<|MERGE_RESOLUTION|>--- conflicted
+++ resolved
@@ -736,41 +736,23 @@
         b->CreateAssert(capacity, "Dynamic buffer capacity cannot be 0.");
     }
 
-<<<<<<< HEAD
+    indices[1] = b->getInt32(BaseAddress);
+    Value * const baseAddressField = b->CreateInBoundsGEP(handle, indices);
+
+    Value * const size = b->CreateAdd(capacity, b->getSize(mUnderflow + mOverflow));
+    Value * const baseAddress = b->CreatePageAlignedMalloc(mType, size, mAddressSpace);
+
+    Value * const adjBaseAddress = addUnderflow(b, baseAddress, mUnderflow);
+    b->CreateStore(adjBaseAddress, baseAddressField);
+
     indices[1] = b->getInt32(InternalCapacity);
     Value * const capacityField = b->CreateInBoundsGEP(handle, indices);
     b->CreateStore(capacity, capacityField);
-
-=======
->>>>>>> 29e895c5
-    indices[1] = b->getInt32(BaseAddress);
-    Value * const baseAddressField = b->CreateInBoundsGEP(handle, indices);
-
-    Value * const size = b->CreateAdd(capacity, b->getSize(mUnderflow + mOverflow));
-    Value * const baseAddress = b->CreatePageAlignedMalloc(mType, size, mAddressSpace);
-
-    Value * const adjBaseAddress = addUnderflow(b, baseAddress, mUnderflow);
-    b->CreateStore(adjBaseAddress, baseAddressField);
-
-<<<<<<< HEAD
-    indices[1] = b->getInt32(PriorAddress);
-    Value * const priorAddressField = b->CreateInBoundsGEP(handle, indices);
-    b->CreateStore(nullPointerFor(b, baseAddress, mUnderflow), priorAddressField);
-=======
-    indices[1] = b->getInt32(InternalCapacity);
-    Value * const capacityField = b->CreateInBoundsGEP(handle, indices);
-    b->CreateStore(capacity, capacityField);
->>>>>>> 29e895c5
 
     if (mLinear) {
         indices[1] = b->getInt32(MallocedAddress);
         Value * const initialField = b->CreateInBoundsGEP(handle, indices);
         b->CreateStore(adjBaseAddress, initialField);
-<<<<<<< HEAD
-        indices[1] = b->getInt32(EffectiveCapacity);
-        Value * const effCapacityField = b->CreateInBoundsGEP(handle, indices);
-        b->CreateStore(capacity, effCapacityField);
-=======
 
         indices[1] = b->getInt32(EffectiveCapacity);
         Value * const effCapacityField = b->CreateInBoundsGEP(handle, indices);
@@ -795,7 +777,6 @@
         indices[1] = b->getInt32(AlternateAddress);
         Value * const priorAddressField = b->CreateInBoundsGEP(handle, indices);
         b->CreateStore(nullPointerFor(b, baseAddress, mUnderflow), priorAddressField);
->>>>>>> 29e895c5
     }
 }
 
@@ -1039,9 +1020,6 @@
             retValPhi->addIncoming(b->getTrue(), expandAndCopyBackExit);
 
             Value * const newBaseAddress = b->CreateGEP(newBaseBuffer, b->CreateNeg(consumedChunks));
-<<<<<<< HEAD
-            b->CreateStore(newBaseAddress, virtualBaseField);
-=======
 
             indices[1] = b->getInt32(EffectiveCapacity);
             Value * const effCapacityField = b->CreateInBoundsGEP(handle, indices);
@@ -1324,7 +1302,6 @@
 
             b->CreateAlignedStore(internalCapacityPhi, intCapacityField, sizeTyWidth);
 
->>>>>>> 29e895c5
             Value * const effectiveCapacity = b->CreateAdd(consumedChunks, internalCapacityPhi);
             indices[1] = b->getInt32(EffectiveCapacity);
             Value * const effCapacityField = b->CreateInBoundsGEP(handle, indices);
