--- conflicted
+++ resolved
@@ -184,12 +184,8 @@
     if (ParallelProcess) {
         StreamSet * const brackets = su::Select(P, combinedLexers, su::Range(1, 3));
         StreamSet * const depthErr = P->CreateStreamSet(1);
-<<<<<<< HEAD
-        StreamSet * const syntaxErr = P->CreateStreamSet(1);
-=======
         StreamSet * const syntaxArrErr = P->CreateStreamSet(1);
         StreamSet * const syntaxObjErr = P->CreateStreamSet(1);
->>>>>>> be6a94ab
         StreamSet * const encDepth = P->CreateStreamSet(std::ceil(std::log2(MaxDepth+1)));
         P->CreateKernelCall<NestingDepth>(
             brackets,
@@ -197,13 +193,6 @@
             depthErr,
             MaxDepth
         );
-<<<<<<< HEAD
-        P->CreateKernelCall<JSONParser>(
-            lexStream,
-            combinedLexers,
-            encDepth,
-            syntaxErr,
-=======
         P->CreateKernelCall<JSONParserArr>(
             lexStream,
             combinedLexers,
@@ -218,7 +207,6 @@
             combinedLexers,
             encDepth,
             syntaxObjErr,
->>>>>>> be6a94ab
             MaxDepth,
             OnlyDepth
         );
@@ -227,11 +215,7 @@
         StreamSet * const Errors = P->CreateStreamSet(5, 1);
         // Important: make sure all the streams inside StreamsMerge have Add1, otherwise it fails
         P->CreateKernelCall<StreamsMerge>(
-<<<<<<< HEAD
-            std::vector<StreamSet *>{extraErr, utf8Err, numberErr, depthErr, syntaxErr},
-=======
             std::vector<StreamSet *>{extraErr, utf8Err, numberErr, depthErr, syntaxArrErr, syntaxObjErr},
->>>>>>> be6a94ab
             Errors
         );
         StreamSet * const Errs = su::Collapse(P, Errors);
@@ -246,12 +230,8 @@
             illustrator.captureBitstream(P, "utf8Err", utf8Err);
             illustrator.captureBitstream(P, "numberErr", numberErr);
             illustrator.captureBitstream(P, "depthErr", depthErr);
-<<<<<<< HEAD
-            illustrator.captureBitstream(P, "syntaxErr", syntaxErr);
-=======
             illustrator.captureBitstream(P, "syntaxArrErr", syntaxArrErr);
             illustrator.captureBitstream(P, "syntaxObjErr", syntaxObjErr);
->>>>>>> be6a94ab
             illustrator.captureBitstream(P, "Errs", Errs);
         }
     } else {
