/*
 *  Copyright (c) 2020 International Characters.
 *  This software is licensed to the public under the Open Software License 3.0.
 */


#include <cstdio>
#include <vector>
#include <llvm/Support/CommandLine.h>
#include <llvm/Support/ErrorHandling.h>
#include <llvm/Support/raw_ostream.h>
#include <llvm/IR/Module.h>
#include <re/adt/re_name.h>
#include <re/adt/re_re.h>
#include <kernel/core/kernel_builder.h>
#include <kernel/pipeline/pipeline_builder.h>
#include <kernel/streamutils/deletion.h>
#include <kernel/streamutils/pdep_kernel.h>
#include <kernel/streamutils/run_index.h>
#include <kernel/streamutils/stream_select.h>
#include <kernel/streamutils/stream_shift.h>
#include <kernel/streamutils/string_insert.h>
#include <kernel/basis/s2p_kernel.h>
#include <kernel/basis/p2s_kernel.h>
#include <kernel/io/source_kernel.h>
#include <kernel/io/stdout_kernel.h>
#include <kernel/util/debug_display.h>
#include <kernel/scan/scanmatchgen.h>
#include <re/adt/re_name.h>
#include <re/cc/cc_kernel.h>
#include <re/cc/cc_compiler.h>
#include <re/cc/cc_compiler_target.h>
#include <string>
#include <toolchain/toolchain.h>
#include <toolchain/pablo_toolchain.h>
#include <fcntl.h>
#include <iostream>
#include <kernel/pipeline/driver/cpudriver.h>
#include "csv_util.hpp"


using namespace kernel;
using namespace llvm;
using namespace pablo;

//  These declarations are for command line processing.
//  See the LLVM CommandLine Library Manual https://llvm.org/docs/CommandLine.html
static cl::OptionCategory CSV_Options("CSV Processing Options", "CSV Processing Options.");
static cl::opt<std::string> inputFile(cl::Positional, cl::desc("<input file>"), cl::Required, cl::cat(CSV_Options));
static cl::opt<bool> HeaderSpecNamesFile("f", cl::desc("Interpret headers parameter as file name with header line"), cl::init(false), cl::cat(CSV_Options));
static cl::opt<std::string> HeaderSpec("headers", cl::desc("CSV column headers (explicit string or filename"), cl::init(""), cl::cat(CSV_Options));
static cl::opt<bool> UseFilterByMaskKernel("filter-by-mask-kernel", cl::desc("Use experimental FilterByMaskKernel"), cl::init(false), cl::cat(CSV_Options));
static cl::opt<bool> FilterOnly("filter-only", cl::desc("Perform initial CSV filtering only"), cl::init(false), cl::cat(CSV_Options));

typedef void (*CSVFunctionType)(uint32_t fd);

CSVFunctionType generatePipeline(CPUDriver & pxDriver, std::vector<std::string> templateStrs) {
    // A Parabix program is build as a set of kernel calls called a pipeline.
    // A pipeline is construction using a Parabix driver object.
    auto & b = pxDriver.getBuilder();
    auto P = pxDriver.makePipeline({Binding{b->getInt32Ty(), "inputFileDecriptor"}}, {});
    //  The program will use a file descriptor as an input.
    Scalar * fileDescriptor = P->getInputScalar("inputFileDecriptor");
    // File data from mmap
    StreamSet * ByteStream = P->CreateStreamSet(1, 8);
    //  MMapSourceKernel is a Parabix Kernel that produces a stream of bytes
    //  from a file descriptor.
    P->CreateKernelCall<MMapSourceKernel>(fileDescriptor, ByteStream);

    //  The Parabix basis bits representation is created by the Parabix S2P kernel.
    //  S2P stands for serial-to-parallel.
    StreamSet * BasisBits = P->CreateStreamSet(8);
    P->CreateKernelCall<S2PKernel>(ByteStream, BasisBits);

    //  We need to know which input positions are dquotes and which are not.
    StreamSet * csvCCs = P->CreateStreamSet(5);
    P->CreateKernelCall<CSVlexer>(BasisBits, csvCCs);

    StreamSet * recordSeparators = P->CreateStreamSet(1);
    StreamSet * fieldSeparators = P->CreateStreamSet(1);
    StreamSet * quoteEscape = P->CreateStreamSet(1);
    StreamSet * toKeep = P->CreateStreamSet(1);
    P->CreateKernelCall<CSVparser>(csvCCs, recordSeparators, fieldSeparators, quoteEscape, toKeep, HeaderSpec == "");

// DEBUGGING
    if (FilterOnly) {
        StreamSet * filteredBasis = P->CreateStreamSet(8);
        //FilterByMask(P, toKeep, translatedBasis, filteredBasis);
        if (UseFilterByMaskKernel) {
            P->CreateKernelCall<FilterByMaskKernel>(Select(toKeep, {0}),
                                                    SelectOperationList{Select(BasisBits, streamutils::Range(0, 8))},
                                                    filteredBasis);
        } else {
            FilterByMask(P, toKeep, BasisBits, filteredBasis);
        }
        StreamSet * filtered = P->CreateStreamSet(1, 8);
        P->CreateKernelCall<P2SKernel>(filteredBasis, filtered);
        P->CreateKernelCall<StdOutKernel>(filtered);
    } else {
//  NORMAL
    StreamSet * recordsByField = P->CreateStreamSet(1);
    if (UseFilterByMaskKernel) {
        P->CreateKernelCall<FilterByMaskKernel>
            (Select(fieldSeparators, {0}),
             SelectOperationList{Select(recordSeparators, {0})},
             recordsByField);
    } else {
        FilterByMask(P, fieldSeparators, recordSeparators, recordsByField);
    }

    StreamSet * translatedBasis = P->CreateStreamSet(8);
    P->CreateKernelCall<CSV_Char_Replacement>(recordSeparators, fieldSeparators, quoteEscape, BasisBits, translatedBasis);

    StreamSet * filteredBasis = P->CreateStreamSet(8);
    StreamSet * filteredFieldSeparators = P->CreateStreamSet(1);
    if (UseFilterByMaskKernel) {
        P->CreateKernelCall<FilterByMaskKernel>
            (Select(toKeep, {0}),
             SelectOperationList{Select(translatedBasis, streamutils::Range(0, 8))},
             filteredBasis);
        P->CreateKernelCall<FilterByMaskKernel>
            (Select(toKeep, {0}),
             SelectOperationList{Select(fieldSeparators, {0})},
             filteredFieldSeparators);
    } else {
        FilterByMask(P, toKeep, translatedBasis, filteredBasis);
        FilterByMask(P, toKeep, fieldSeparators, filteredFieldSeparators);
    }
<<<<<<< HEAD

    StreamSet * filteredRecordSeparators = P->CreateStreamSet(1);
    FilterByMask(P, toKeep, recordSeparators, filteredRecordSeparators);
    StreamSet * filteredFieldSeparators = P->CreateStreamSet(1);
    FilterByMask(P, toKeep, fieldSeparators, filteredFieldSeparators);
=======
>>>>>>> 346aa511

    //P->CreateKernelCall<DebugDisplayKernel>("fieldSeparators", fieldSeparators);
    //P->CreateKernelCall<DebugDisplayKernel>("recordSeparators", recordSeparators);

    const unsigned fieldCount = templateStrs.size();
    const unsigned fieldCountBits = ceil_log2(fieldCount + 1);  // 1-based numbering
    StreamSet * compressedSepNum = P->CreateStreamSet(fieldCountBits);

    P->CreateKernelCall<RunIndex>(recordsByField, compressedSepNum, nullptr, RunIndex::Kind::RunOf0);
    //P->CreateKernelCall<DebugDisplayKernel>("compressedSepNum", compressedSepNum);

    StreamSet * compressedFieldNum = P->CreateStreamSet(fieldCountBits);
    P->CreateKernelCall<FieldNumberingKernel>(compressedSepNum, recordsByField, compressedFieldNum);
    //P->CreateKernelCall<DebugDisplayKernel>("compressedFieldNum", compressedFieldNum);

    StreamSet * fieldNum = P->CreateStreamSet(fieldCountBits);
    SpreadByMask(P, filteredFieldSeparators, compressedFieldNum, fieldNum);

    // P->CreateKernelCall<DebugDisplayKernel>("fieldNum", fieldNum);

    std::vector<unsigned> insertionAmts;
    unsigned maxInsertAmt = 0;
    for (auto & s : templateStrs) {
        unsigned insertAmt = s.size();
        insertionAmts.push_back(insertAmt);
        if (insertAmt > maxInsertAmt) maxInsertAmt = insertAmt;
    }
    const unsigned insertLengthBits = ceil_log2(maxInsertAmt+1);

    StreamSet * InsertBixNum = P->CreateStreamSet(insertLengthBits);
    P->CreateKernelCall<ZeroInsertBixNum>(insertionAmts, fieldNum, InsertBixNum);
    //P->CreateKernelCall<DebugDisplayKernel>("InsertBixNum", InsertBixNum);
    StreamSet * const SpreadMask = InsertionSpreadMask(P, InsertBixNum, InsertPosition::Before);



    // Baais bit streams expanded with 0 bits for each string to be inserted.
    StreamSet * ExpandedBasis = P->CreateStreamSet(8);
    SpreadByMask(P, SpreadMask, filteredBasis, ExpandedBasis);
    //P->CreateKernelCall<DebugDisplayKernel>("ExpandedBasis", ExpandedBasis);

    // We need to insert strings at all positions marked by 0s in the
    // SpreadMask, plus the additional 0 at the delimiter position.
    //StreamSet * InsertMask = P->CreateStreamSet(1);
    //P->CreateKernelCall<Extend1Zeroes>(SpreadMask, InsertMask);

    // For each run of 0s marking insert positions, create a parallel
    // bixnum sequentially numbering the string insert positions.
    StreamSet * const InsertIndex = P->CreateStreamSet(insertLengthBits);
    P->CreateKernelCall<RunIndex>(SpreadMask, InsertIndex, nullptr, RunIndex::Kind::RunOf0);
    // P->CreateKernelCall<DebugDisplayKernel>("InsertIndex", InsertIndex);

    StreamSet * expandedFieldNum = P->CreateStreamSet(fieldCountBits);
    SpreadByMask(P, SpreadMask, fieldNum, expandedFieldNum);
    //P->CreateKernelCall<DebugDisplayKernel>("expandedFieldNum", expandedFieldNum);

    StreamSet * InstantiatedBasis = P->CreateStreamSet(8);
    P->CreateKernelCall<StringReplaceKernel>(templateStrs, ExpandedBasis, SpreadMask, expandedFieldNum, InsertIndex, InstantiatedBasis, /* offset = */ -1);

    // The computed output can be converted back to byte stream form by the
    // P2S kernel (parallel-to-serial).
    StreamSet * Instantiated = P->CreateStreamSet(1, 8);
    P->CreateKernelCall<P2SKernel>(InstantiatedBasis, Instantiated);

    //  The StdOut kernel writes a byte stream to standard output.
    P->CreateKernelCall<StdOutKernel>(Instantiated);
    }
    return reinterpret_cast<CSVFunctionType>(P->compile());
}

const unsigned MaxHeaderSize = 24;

int main(int argc, char *argv[]) {
    //  ParseCommandLineOptions uses the LLVM CommandLine processor, but we also add
    //  standard Parabix command line options such as -help, -ShowPablo and many others.
    codegen::ParseCommandLineOptions(argc, argv, {&CSV_Options, pablo::pablo_toolchain_flags(), codegen::codegen_flags()});

    std::vector<std::string> headers;
    if (HeaderSpec == "") {
        headers = get_CSV_headers(inputFile);
    } else if (HeaderSpecNamesFile) {
        headers = get_CSV_headers(HeaderSpec);
    } else {
        headers = parse_CSV_headers(HeaderSpec);
    }
    for (auto & s : headers) {
        if (s.size() > MaxHeaderSize) {
            s = s.substr(0, MaxHeaderSize);
        }
    }
    std::vector<std::string> templateStrs = createJSONtemplateStrings(headers);
    //for (auto & s : templateStrs) {
    //    llvm::errs() << "template string: |" << s << "|\n";
    //}
    std::string templatePrologue = "[\n{\"" + headers[0] + "\":\"";
    std::string templateEpilogue = "\"}\n]\n";
    //  A CPU driver is capable of compiling and running Parabix programs on the CPU.
    CPUDriver driver("csv_function");
    //  Build and compile the Parabix pipeline by calling the Pipeline function above.
    CSVFunctionType fn = generatePipeline(driver, templateStrs);
    //  The compile function "fn"  can now be used.   It takes a file
    //  descriptor as an input, which is specified by the filename given by
    //  the inputFile command line option.]

    const int fd = open(inputFile.c_str(), O_RDONLY);
    if (LLVM_UNLIKELY(fd == -1)) {
        llvm::errs() << "Error: cannot open " << inputFile << " for processing. Skipped.\n";
    } else {
        //  Run the pipeline.
        printf("%s", templatePrologue.c_str());
        fflush(stdout);
        fn(fd);
        close(fd);
        printf("%s", templateEpilogue.c_str());
    }
    return 0;
}<|MERGE_RESOLUTION|>--- conflicted
+++ resolved
@@ -126,14 +126,6 @@
         FilterByMask(P, toKeep, translatedBasis, filteredBasis);
         FilterByMask(P, toKeep, fieldSeparators, filteredFieldSeparators);
     }
-<<<<<<< HEAD
-
-    StreamSet * filteredRecordSeparators = P->CreateStreamSet(1);
-    FilterByMask(P, toKeep, recordSeparators, filteredRecordSeparators);
-    StreamSet * filteredFieldSeparators = P->CreateStreamSet(1);
-    FilterByMask(P, toKeep, fieldSeparators, filteredFieldSeparators);
-=======
->>>>>>> 346aa511
 
     //P->CreateKernelCall<DebugDisplayKernel>("fieldSeparators", fieldSeparators);
     //P->CreateKernelCall<DebugDisplayKernel>("recordSeparators", recordSeparators);
@@ -152,7 +144,7 @@
     StreamSet * fieldNum = P->CreateStreamSet(fieldCountBits);
     SpreadByMask(P, filteredFieldSeparators, compressedFieldNum, fieldNum);
 
-    // P->CreateKernelCall<DebugDisplayKernel>("fieldNum", fieldNum);
+    //P->CreateKernelCall<DebugDisplayKernel>("fieldNum", fieldNum);
 
     std::vector<unsigned> insertionAmts;
     unsigned maxInsertAmt = 0;
@@ -168,8 +160,6 @@
     //P->CreateKernelCall<DebugDisplayKernel>("InsertBixNum", InsertBixNum);
     StreamSet * const SpreadMask = InsertionSpreadMask(P, InsertBixNum, InsertPosition::Before);
 
-
-
     // Baais bit streams expanded with 0 bits for each string to be inserted.
     StreamSet * ExpandedBasis = P->CreateStreamSet(8);
     SpreadByMask(P, SpreadMask, filteredBasis, ExpandedBasis);
@@ -184,7 +174,7 @@
     // bixnum sequentially numbering the string insert positions.
     StreamSet * const InsertIndex = P->CreateStreamSet(insertLengthBits);
     P->CreateKernelCall<RunIndex>(SpreadMask, InsertIndex, nullptr, RunIndex::Kind::RunOf0);
-    // P->CreateKernelCall<DebugDisplayKernel>("InsertIndex", InsertIndex);
+    //P->CreateKernelCall<DebugDisplayKernel>("InsertIndex", InsertIndex);
 
     StreamSet * expandedFieldNum = P->CreateStreamSet(fieldCountBits);
     SpreadByMask(P, SpreadMask, fieldNum, expandedFieldNum);
