/*
 *  Copyright (c) 2022 International Characters.
 *  This software is licensed to the public under the Open Software License 3.0.
 */


#include <cstdio>
#include <vector>
#include <llvm/Support/CommandLine.h>
#include <llvm/Support/ErrorHandling.h>
#include <llvm/Support/raw_ostream.h>
#include <llvm/IR/Module.h>
#include <re/adt/re_name.h>
#include <re/adt/re_re.h>
#include <pablo/codegenstate.h>
#include <pablo/pe_zeroes.h>        // for Zeroes
#include <pablo/bixnum/bixnum.h>
#include <grep/grep_kernel.h>
#include <kernel/core/kernel_builder.h>
#include <kernel/pipeline/pipeline_builder.h>
#include <kernel/streamutils/deletion.h>
#include <kernel/streamutils/pdep_kernel.h>
#include <kernel/streamutils/run_index.h>
#include <kernel/streamutils/string_insert.h>
#include <kernel/basis/s2p_kernel.h>
#include <kernel/basis/p2s_kernel.h>
#include <kernel/io/source_kernel.h>
#include <kernel/io/stdout_kernel.h>
#include <kernel/unicode/charclasses.h>
#include <kernel/unicode/utf8gen.h>
#include <kernel/unicode/utf8_decoder.h>
#include <kernel/unicode/UCD_property_kernel.h>
#include <re/adt/re_name.h>
#include <re/cc/cc_kernel.h>
#include <re/cc/cc_compiler.h>
#include <re/cc/cc_compiler_target.h>
#include <string>
#include <toolchain/toolchain.h>
#include <pablo/pablo_toolchain.h>
#include <fcntl.h>
#include <iostream>
#include <kernel/pipeline/driver/cpudriver.h>
#include <unicode/algo/decomposition.h>
#include <unicode/core/unicode_set.h>
#include <unicode/data/PropertyAliases.h>
#include <unicode/data/PropertyObjects.h>
#include <unicode/data/PropertyObjectTable.h>
#include <unicode/utf/utf_compiler.h>
#include <unicode/utf/transchar.h>
#include <codecvt>
#include <re/toolchain/toolchain.h>

using namespace kernel;
using namespace llvm;
using namespace pablo;

//  These declarations are for command line processing.
//  See the LLVM CommandLine Library Manual https://llvm.org/docs/CommandLine.html
static cl::OptionCategory NFD_Options("Decompositon Options", "Decompositon Options.");
static cl::opt<std::string> inputFile(cl::Positional, cl::desc("<input file>"), cl::Required, cl::cat(NFD_Options));

#define SHOW_STREAM(name) if (codegen::EnableIllustrator) P->captureBitstream(#name, name)
#define SHOW_BIXNUM(name) if (codegen::EnableIllustrator) P->captureBixNum(#name, name)
#define SHOW_BYTES(name) if (codegen::EnableIllustrator) P->captureByteData(#name, name)

const UCD::codepoint_t Hangul_SBase = 0xAC00;
const UCD::codepoint_t Hangul_LBase = 0x1100;
const UCD::codepoint_t Hangul_VBase = 0x1161;
const UCD::codepoint_t Hangul_TBase = 0x11A7;
const unsigned Hangul_LCount = 19;
const unsigned Hangul_VCount = 21;
const unsigned Hangul_TCount = 28;
const unsigned Hangul_NCount = 588;
const unsigned Hangul_SCount = 11172;

class NFD_BixData : public UCD::NFD_Engine {
public:
    NFD_BixData();
    std::vector<re::CC *> NFD_Insertion_BixNumCCs();
    std::vector<re::CC *> NFD_Hangul_LV_LVT_CCs();
    unicode::BitTranslationSets NFD_1st_BitXorCCs();
    unicode::BitTranslationSets NFD_2nd_BitCCs();
    unicode::BitTranslationSets NFD_3rd_BitCCs();
    unicode::BitTranslationSets NFD_4th_BitCCs();
private:
    std::unordered_map<codepoint_t, unsigned> mNFD_length;
    unicode::TranslationMap mNFD_CharMap[4];
    UCD::UnicodeSet mHangul_Precomposed_LV;
    UCD::UnicodeSet mHangul_Precomposed_LVT;
};

NFD_BixData::NFD_BixData() : UCD::NFD_Engine(UCD::DecompositionOptions::NFD) {
    auto cps = decompMappingObj->GetExplicitCps();
    for (auto cp : cps) {
        std::u32string decomp;
        NFD_append1(decomp, cp);
        mNFD_length.emplace(cp, decomp.length());
        for (unsigned i = 0; i < decomp.length(); i++) {
            mNFD_CharMap[i].emplace(cp, decomp[i]);
        }
    }
    UCD::codepoint_t Max_Hangul_Precomposed = Hangul_SBase + Hangul_SCount - 1;
    for (UCD::codepoint_t cp = Hangul_SBase; cp <= Max_Hangul_Precomposed; cp += Hangul_TCount) {
        mHangul_Precomposed_LV.insert(cp);
    }
    UCD::UnicodeSet Hangul_Precomposed(Hangul_SBase, Max_Hangul_Precomposed);
    mHangul_Precomposed_LVT = Hangul_Precomposed - mHangul_Precomposed_LV;
}

std::vector<re::CC *> NFD_BixData::NFD_Insertion_BixNumCCs() {
    unicode::BitTranslationSets BixNumCCs;
    for (auto p : mNFD_length) {
        BixNumCCs.push_back(UCD::UnicodeSet());
        BixNumCCs.push_back(UCD::UnicodeSet());
        auto insert_amt = p.second - 1;
        if ((insert_amt & 1) == 1) {
            BixNumCCs[0].insert(p.first);
        }
        if ((insert_amt & 2) == 2) {
            BixNumCCs[1].insert(p.first);
        }
    }
    BixNumCCs[0] = BixNumCCs[0] + mHangul_Precomposed_LV;
    BixNumCCs[1] = BixNumCCs[1] + mHangul_Precomposed_LVT;
    return {re::makeCC(BixNumCCs[0], &cc::Unicode),
            re::makeCC(BixNumCCs[1], &cc::Unicode)};
}

std::vector<re::CC *> NFD_BixData::NFD_Hangul_LV_LVT_CCs() {
    return {re::makeCC(mHangul_Precomposed_LV, &cc::Unicode),
            re::makeCC(mHangul_Precomposed_LVT, &cc::Unicode)};
}

unicode::BitTranslationSets NFD_BixData::NFD_1st_BitXorCCs() {
    return unicode::ComputeBitTranslationSets(mNFD_CharMap[0]);
}

unicode::BitTranslationSets NFD_BixData::NFD_2nd_BitCCs() {
    return unicode::ComputeBitTranslationSets(mNFD_CharMap[1], unicode::XlateMode::LiteralBit);
}

unicode::BitTranslationSets NFD_BixData::NFD_3rd_BitCCs() {
    return unicode::ComputeBitTranslationSets(mNFD_CharMap[2], unicode::XlateMode::LiteralBit);
}

unicode::BitTranslationSets NFD_BixData::NFD_4th_BitCCs() {
    return unicode::ComputeBitTranslationSets(mNFD_CharMap[3], unicode::XlateMode::LiteralBit);
}

class NFD_Translation : public pablo::PabloKernel {
public:
    NFD_Translation(KernelBuilder & b, NFD_BixData & BixData,
                    StreamSet * Basis, StreamSet * Output);
protected:
    void generatePabloMethod() override;
    NFD_BixData & mBixData;
};

NFD_Translation::NFD_Translation (KernelBuilder & b, NFD_BixData & BixData,
                                  StreamSet * Basis, StreamSet * Output)
: PabloKernel(b, "NFD_Translation" + std::to_string(Basis->getNumElements()) + "x1",
// inputs
{Binding{"basis", Basis}},
// output
{Binding{"Output", Output}}), mBixData(BixData) {
}

void NFD_Translation::generatePabloMethod() {
    PabloBuilder pb(getEntryScope());
    UTF::UTF_Compiler unicodeCompiler(getInput(0), pb);
    unicode::BitTranslationSets NFD1 = mBixData.NFD_1st_BitXorCCs();
    unicode::BitTranslationSets NFD2 = mBixData.NFD_2nd_BitCCs();
    unicode::BitTranslationSets NFD3 = mBixData.NFD_3rd_BitCCs();
    unicode::BitTranslationSets NFD4 = mBixData.NFD_4th_BitCCs();
    std::vector<Var *> NFD1_Vars;
    std::vector<Var *> NFD2_Vars;
    std::vector<Var *> NFD3_Vars;
    std::vector<Var *> NFD4_Vars;
    for (unsigned i = 0; i < NFD1.size(); i++) {
        Var * v = pb.createVar("NFD1_bit" + std::to_string(i), pb.createZeroes());
        NFD1_Vars.push_back(v);
        unicodeCompiler.addTarget(v, re::makeCC(NFD1[i], &cc::Unicode));
    }
    for (unsigned i = 0; i < NFD2.size(); i++) {
        Var * v = pb.createVar("NFD2_bit" + std::to_string(i), pb.createZeroes());
        NFD2_Vars.push_back(v);
        unicodeCompiler.addTarget(v, re::makeCC(NFD2[i], &cc::Unicode));
    }
    for (unsigned i = 0; i < NFD3.size(); i++) {
        Var * v = pb.createVar("NFD3_bit" + std::to_string(i), pb.createZeroes());
        NFD3_Vars.push_back(v);
        unicodeCompiler.addTarget(v, re::makeCC(NFD3[i], &cc::Unicode));
    }
    for (unsigned i = 0; i < NFD4.size(); i++) {
        Var * v = pb.createVar("NFD4_bit" + std::to_string(i), pb.createZeroes());
        NFD4_Vars.push_back(v);
        unicodeCompiler.addTarget(v, re::makeCC(NFD4[i], &cc::Unicode));
    }
    if (LLVM_UNLIKELY(re::AlgorithmOptionIsSet(re::DisableIfHierarchy))) {
        unicodeCompiler.compile(UTF::UTF_Compiler::IfHierarchy::None);
    } else {
        unicodeCompiler.compile();
    }
    std::vector<PabloAST *> basis = getInputStreamSet("basis");
    Var * outputVar = getOutputStreamVar("Output");
    std::vector<PabloAST *> output_basis(basis.size());
    for (unsigned i = 0; i < basis.size(); i++) {
        if (i < NFD1.size()) {
            output_basis[i] = pb.createXor(basis[i], NFD1_Vars[i]);
        } else {
            output_basis[i] = basis[i];
        }
        if (i < NFD2.size()) {
            output_basis[i] = pb.createOr(pb.createAdvance(NFD2_Vars[i], 1), output_basis[i]);
        }
        if (i < NFD3.size()) {
            output_basis[i] = pb.createOr(pb.createAdvance(NFD3_Vars[i], 2), output_basis[i]);
        }
        if (i < NFD4.size()) {
            output_basis[i] = pb.createOr(pb.createAdvance(NFD4_Vars[i], 3), output_basis[i]);
        }
        pb.createAssign(pb.createExtract(outputVar, pb.getInteger(i)), output_basis[i]);
    }
}

//
// A set of five Unicode CCs can be used to determine a 5-bit
// BixNum representing the L_index value of Hangul precomposed
// characters.
std::vector<re::CC *> LIndexBixNumCCs() {
    std::vector<re::CC *> L_CC(5, re::makeCC(&cc::Unicode));
    UCD::codepoint_t low_cp = Hangul_SBase;
    for (unsigned L_index = 0; L_index < Hangul_LCount; L_index++) {
        UCD::codepoint_t next_base = low_cp + Hangul_NCount;
        UCD::codepoint_t hi_cp = next_base - 1;
        for (unsigned bit = 0; bit < 5; bit++) {
            unsigned bit_val = (L_index >> bit) & 1;
            if (bit_val == 1) {
                 L_CC[bit] = re::makeCC(re::makeCC(low_cp, hi_cp, &cc::Unicode), L_CC[bit]);
            }
        }
        low_cp = next_base;
    }
    return L_CC;
}

//
// A set of five CCs can be used to determine a 5-bit BixNum
// reprsenting the V_index value of Hangul precomposed characters
// from a 9-bit VT index value in the range 0 .. Hangul_NCount - 1.
std::vector<re::CC *> VIndexBixNumCCs() {
    std::vector<re::CC *> V_CC(5, re::makeCC(&cc::Unicode));
    unsigned low = 0;
    for (unsigned V_index = 0; V_index < Hangul_VCount; V_index++) {
        unsigned next_base = low + Hangul_TCount;
        unsigned hi = next_base - 1;
        for (unsigned bit = 0; bit < 5; bit++) {
            unsigned bit_val = (V_index >> bit) & 1;
            if (bit_val == 1) {
                V_CC[bit] = re::makeCC(re::makeCC(low, hi), V_CC[bit]);
            }
        }
        low = next_base;
    }
    return V_CC;
}

class Hangul_VT_Indices : public pablo::PabloKernel {
public:
    Hangul_VT_Indices(KernelBuilder & b,
                      StreamSet * Basis, StreamSet * LV_LVT, StreamSet * L_index,
                      StreamSet * V_index, StreamSet * T_index);
protected:
    void generatePabloMethod() override;
};

Hangul_VT_Indices::Hangul_VT_Indices (KernelBuilder & b,
                                      StreamSet * Basis, StreamSet * LV_LVT, StreamSet * L_index,
                                      StreamSet * V_index, StreamSet * T_index)
: PabloKernel(b, "Hangul_VT_indices_" + std::to_string(Basis->getNumElements()) + "x1",
// inputs
{Binding{"basis", Basis},
    Binding{"LV_LVT", LV_LVT},
    Binding{"L_index", L_index}},
// output
{Binding{"V_index", V_index}, Binding{"T_index", T_index}}) {
}

void Hangul_VT_Indices::generatePabloMethod() {
    PabloBuilder pb(getEntryScope());
    std::vector<PabloAST *> basis = getInputStreamSet("basis");
    std::vector<PabloAST *> LV_LVT = getInputStreamSet("LV_LVT");
    std::vector<PabloAST *> L_index = getInputStreamSet("L_index");
    PabloAST * precomposed = pb.createOr(LV_LVT[0], LV_LVT[1]);
    // Set up Vars to receive the V_index and T_index values.
    std::vector<Var *> V_indexVar(5);
    for (unsigned i = 0; i < 5; i++) {
        V_indexVar[i] = pb.createVar("V_index" + std::to_string(i), pb.createZeroes());
    }
    std::vector<Var *> T_indexVar(5);
    for (unsigned i = 0; i < 5; i++) {
        T_indexVar[i] = pb.createVar("T_index" + std::to_string(i), pb.createZeroes());
    }

    auto nested = pb.createScope();
    pb.createIf(precomposed, nested);
    BixNumCompiler bnc(nested);

    //
    // For each distinct Hangul L prefix, there is a block of
    // Hangul_NCount entries.  The relative offset of the block
    // (offset from Hangul_SBase) is L_index * Hangul_NCount.
    // The offset will have up to 14 significant bits.
    //
    BixNum rel_offset = bnc.ZeroExtend(L_index, 14);
    rel_offset = bnc.MulModular(rel_offset, Hangul_NCount);
    //
    // Compute the VT index as the index within the block of
    // Hangul_NCount entries.
    BixNum basis_offset = bnc.SubModular(basis, Hangul_SBase);
    BixNum VT_index = bnc.SubModular(basis_offset, rel_offset);
    VT_index = bnc.Truncate(VT_index, 10);  // Only 10 bits needed.
    //
    // Given the VT_index value as a basis, we can compute
    // the V_index from a set of five CCs.
    std::vector<re::CC *> V_CCs = VIndexBixNumCCs();
    cc::Parabix_CC_Compiler ccc(nested.getPabloBlock(), VT_index);
    std::vector<PabloAST *> V_index(5);
    for (unsigned i = 0; i < 5; i++) {
        V_index[i] = ccc.compileCC(V_CCs[i]);
        nested.createAssign(V_indexVar[i], V_index[i]);
    }
    BixNum V_offset = bnc.ZeroExtend(V_index, 10);
    V_offset = bnc.MulModular(V_index, Hangul_TCount);
    BixNum T_index = bnc.SubModular(VT_index, V_offset);
    // Only 5 significant bits
    for (unsigned i = 0; i < 5; i++) {
        nested.createAssign(T_indexVar[i], T_index[i]);
    }
    //
    Var * V_out = getOutputStreamVar("V_index");
    for (unsigned i = 0; i < 5; i++) {
        pb.createAssign(pb.createExtract(V_out, pb.getInteger(i)), V_indexVar[i]);
    }
    Var * T_out = getOutputStreamVar("T_index");
    for (unsigned i = 0; i < 5; i++) {
        pb.createAssign(pb.createExtract(T_out, pb.getInteger(i)), T_indexVar[i]);
    }
}

class Hangul_NFD : public pablo::PabloKernel {
public:
    Hangul_NFD(KernelBuilder & b,
               StreamSet * Basis, StreamSet * LV_LVT, StreamSet * L_index,
               StreamSet * V_index, StreamSet * T_index, StreamSet * NFD_Basis);
protected:
    void generatePabloMethod() override;
};

Hangul_NFD::Hangul_NFD (KernelBuilder & b,
                        StreamSet * Basis, StreamSet * LV_LVT, StreamSet * L_index,
                        StreamSet * V_index, StreamSet * T_index, StreamSet * NFD_Basis)
: PabloKernel(b, "Hangul_NFD_" + std::to_string(Basis->getNumElements()) + "x1",
// inputs
{Binding{"basis", Basis},
    Binding{"L_index", L_index},
    Binding{"LV_LVT", LV_LVT},
    Binding{"V_index", V_index},
    Binding{"T_index", T_index}},
// output
{Binding{"NFD_Basis", NFD_Basis}}) {
}

void Hangul_NFD::generatePabloMethod() {
    PabloBuilder pb(getEntryScope());
    UTF::UTF_Compiler unicodeCompiler(getInput(0), pb);
    std::vector<PabloAST *> basis = getInputStreamSet("basis");
    std::vector<PabloAST *> LV_LVT = getInputStreamSet("LV_LVT");
    std::vector<PabloAST *> L_index = getInputStreamSet("L_index");
    std::vector<PabloAST *> V_index = getInputStreamSet("V_index");
    std::vector<PabloAST *> T_index = getInputStreamSet("T_index");
    PabloAST * Hangul_L = pb.createOr(LV_LVT[0], LV_LVT[1]);
    // Set up Vars to receive the generated basis values.
    std::vector<Var *> basisVar(21);
    for (unsigned i = 0; i < 21; i++) {
        basisVar[i] = pb.createVar("basisVar" + std::to_string(i), basis[i]);
    }
    auto nested = pb.createScope();
    pb.createIf(Hangul_L, nested);
    BixNumCompiler bnc(nested);
    BixNum LPart = bnc.ZeroExtend(L_index, 21);
    // The LPart will be encoded at the original precomposed position.
    LPart = bnc.AddModular(LPart, Hangul_LBase);
    // The V Part, when it exists, is one position after the opening L Part.
    PabloAST * V_position = nested.createAdvance(Hangul_L, 1);
    for (unsigned i = 0; i < 5; i++) {
        V_index[i] = nested.createAdvance(V_index[i], 1);
    }
    BixNum VPart = bnc.ZeroExtend(V_index, 21);
    VPart = bnc.AddModular(VPart, Hangul_VBase);
    // The T Part, if it exists is two positions after the opening
    // L Part.  A T Part only exists for LVT initials.
    PabloAST * T_position = nested.createAdvance(LV_LVT[1], 2);
    for (unsigned i = 0; i < 5; i++) {
        T_index[i] = nested.createAdvance(T_index[i], 2);
    }
    BixNum TPart = bnc.ZeroExtend(T_index, 21);
    TPart = bnc.AddModular(TPart, Hangul_TBase);
    for (unsigned i = 0; i < 21; i++) {
        PabloAST * bit = nested.createSel(Hangul_L, LPart[i], basis[i]);
        bit = nested.createSel(V_position, VPart[i], bit);
        bit = nested.createSel(T_position, TPart[i], bit);
        nested.createAssign(basisVar[i], bit);
    }
    Var * NFD_Basis_Var = getOutputStreamVar("NFD_Basis");
    for (unsigned i = 0; i < 21; i++) {
        pb.createAssign(pb.createExtract(NFD_Basis_Var, pb.getInteger(i)), basisVar[i]);
    }
}

<<<<<<< HEAD
typedef void (*XfrmFunctionType)(uint32_t fd);
=======
class CCC_Check : public pablo::PabloKernel {
public:
    CCC_Check(BuilderRef b, StreamSet * CCC_Basis, StreamSet * CCC_Violation);
protected:
    void generatePabloMethod() override;
private:
    unsigned mCCC_basis_size;
};

CCC_Check::CCC_Check (BuilderRef b, StreamSet * CCC_Basis, StreamSet * CCC_Violation)
: PabloKernel(b, "CCC_Check",
// inputs
{Binding{"CCC_Basis", CCC_Basis, FixedRate(1), LookAhead(1)}},
// output
{Binding{"CCC_Violation", CCC_Violation}}), mCCC_basis_size(CCC_Basis->getNumElements()) {
}

void CCC_Check::generatePabloMethod() {
    PabloBuilder pb(getEntryScope());
    BixNum CCC = getInputStreamSet("CCC_Basis");
    BixNum CCC_ahead(mCCC_basis_size);
    for (unsigned i = 0; i < mCCC_basis_size; i++) {
        CCC_ahead[i] = pb.createLookahead(CCC[i], 1);
    }
    BixNumCompiler bnc(pb);
    PabloAST * violation = pb.createAnd(bnc.NEQ(CCC_ahead, 0), bnc.UGT(CCC, CCC_ahead));
    //PabloAST * violation = bnc.NEQ(CCC_ahead, 0);
    //PabloAST * violation = bnc.UGT(CCC, CCC_ahead);
    pb.createAssign(pb.createExtract(getOutputStreamVar("CCC_Violation"), pb.getInteger(0)), violation);
}

typedef void (*XfrmFunctionType)(uint32_t fd, ParabixIllustrator * illustrator);
>>>>>>> c908451b

XfrmFunctionType generate_pipeline(CPUDriver & pxDriver) {
    // A Parabix program is build as a set of kernel calls called a pipeline.
    // A pipeline is construction using a Parabix driver object.
    auto & b = pxDriver.getBuilder();
    auto P = pxDriver.makePipeline({Binding{b.getInt32Ty(), "inputFileDecriptor"},
        Binding{b.getIntAddrTy(), "illustratorAddr"}}, {});
    //  The program will use a file descriptor as an input.
    Scalar * fileDescriptor = P->getInputScalar("inputFileDecriptor");
    StreamSet * ByteStream = P->CreateStreamSet(1, 8);
    //  ReadSourceKernel is a Parabix Kernel that produces a stream of bytes
    //  from a file descriptor.
    P->CreateKernelCall<ReadSourceKernel>(fileDescriptor, ByteStream);
    SHOW_BYTES(ByteStream);

    StreamSet * BasisBits = P->CreateStreamSet(8, 1);
    P->CreateKernelCall<S2PKernel>(ByteStream, BasisBits);
    SHOW_BIXNUM(BasisBits);

    StreamSet * u8index = P->CreateStreamSet(1, 1);
    P->CreateKernelCall<UTF8_index>(BasisBits, u8index);
    SHOW_STREAM(u8index);

    StreamSet * U21_u8indexed = P->CreateStreamSet(21, 1);
    P->CreateKernelCall<UTF8_Decoder>(BasisBits, U21_u8indexed);

    StreamSet * U21 = P->CreateStreamSet(21, 1);
    FilterByMask(P, u8index, U21_u8indexed, U21);
    SHOW_BIXNUM(U21);

    NFD_BixData NFD_Data;
    auto insert_ccs = NFD_Data.NFD_Insertion_BixNumCCs();

    StreamSet * Insertion_BixNum = P->CreateStreamSet(insert_ccs.size());
    P->CreateKernelCall<CharClassesKernel>(insert_ccs, U21, Insertion_BixNum);
    SHOW_BIXNUM(Insertion_BixNum);

    StreamSet * SpreadMask = InsertionSpreadMask(P, Insertion_BixNum, InsertPosition::After);
    SHOW_STREAM(SpreadMask);

    StreamSet * ExpandedBasis = P->CreateStreamSet(21, 1);
    SpreadByMask(P, SpreadMask, U21, ExpandedBasis);
    SHOW_BIXNUM(ExpandedBasis);

    auto LV_LVT_ccs = NFD_Data.NFD_Hangul_LV_LVT_CCs();

    StreamSet * LV_LVT =  P->CreateStreamSet(LV_LVT_ccs.size());
    P->CreateKernelCall<CharClassesKernel>(LV_LVT_ccs, ExpandedBasis, LV_LVT);
    SHOW_BIXNUM(LV_LVT);

    auto Lindex_ccs = LIndexBixNumCCs();
    StreamSet * LIndexBixNum = P->CreateStreamSet(Lindex_ccs.size());
    P->CreateKernelCall<CharClassesKernel>(Lindex_ccs, ExpandedBasis, LIndexBixNum);
    SHOW_BIXNUM(LIndexBixNum);

    StreamSet * VIndexBixNum = P->CreateStreamSet(5);
    StreamSet * TIndexBixNum = P->CreateStreamSet(5);
    P->CreateKernelCall<Hangul_VT_Indices>(ExpandedBasis, LV_LVT, LIndexBixNum, VIndexBixNum, TIndexBixNum);
    SHOW_BIXNUM(VIndexBixNum);
    SHOW_BIXNUM(TIndexBixNum);

    StreamSet * Hangul_NFD_Basis = P->CreateStreamSet(21, 1);
    P->CreateKernelCall<Hangul_NFD>(ExpandedBasis, LV_LVT, LIndexBixNum, VIndexBixNum, TIndexBixNum, Hangul_NFD_Basis);
    SHOW_BIXNUM(Hangul_NFD_Basis);

    StreamSet * NFD_Basis = P->CreateStreamSet(21, 1);
    P->CreateKernelCall<NFD_Translation>(NFD_Data, Hangul_NFD_Basis, NFD_Basis);
    SHOW_BIXNUM(NFD_Basis);
    
    UCD::EnumeratedPropertyObject * enumObj = llvm::cast<UCD::EnumeratedPropertyObject>(getPropertyObject(UCD::ccc));
    StreamSet * CCC_Basis = P->CreateStreamSet(enumObj->GetEnumerationBasisSets().size(), 1);
    P->CreateKernelCall<UnicodePropertyBasis>(enumObj, NFD_Basis, CCC_Basis);
    SHOW_BIXNUM(CCC_Basis);

    StreamSet * CCC_Violation = P->CreateStreamSet(1, 1);
    P->CreateKernelCall<CCC_Check>(CCC_Basis, CCC_Violation);
    SHOW_STREAM(CCC_Violation);

    StreamSet * const OutputBasis = P->CreateStreamSet(8);
    U21_to_UTF8(P, NFD_Basis, OutputBasis);

    SHOW_BIXNUM(OutputBasis);

    StreamSet * OutputBytes = P->CreateStreamSet(1, 8);
    P->CreateKernelCall<P2SKernel>(OutputBasis, OutputBytes);
    P->CreateKernelCall<StdOutKernel>(OutputBytes);

    return reinterpret_cast<XfrmFunctionType>(P->compile());
}


int main(int argc, char *argv[]) {
    //  ParseCommandLineOptions uses the LLVM CommandLine processor, but we also add
    //  standard Parabix command line options such as -help, -ShowPablo and many others.
    codegen::ParseCommandLineOptions(argc, argv, {&NFD_Options, pablo::pablo_toolchain_flags(), codegen::codegen_flags()});
    CPUDriver driver("NFD_function");
    //  Build and compile the Parabix pipeline by calling the Pipeline function above.
    XfrmFunctionType fn;
    fn = generate_pipeline(driver);
    //
    const int fd = open(inputFile.c_str(), O_RDONLY);
    if (LLVM_UNLIKELY(fd == -1)) {
        llvm::errs() << "Error: cannot open " << inputFile << " for processing.\n";
    } else {
        fn(fd);
        close(fd);
    }
    return 0;
}<|MERGE_RESOLUTION|>--- conflicted
+++ resolved
@@ -418,19 +418,16 @@
     }
 }
 
-<<<<<<< HEAD
-typedef void (*XfrmFunctionType)(uint32_t fd);
-=======
 class CCC_Check : public pablo::PabloKernel {
 public:
-    CCC_Check(BuilderRef b, StreamSet * CCC_Basis, StreamSet * CCC_Violation);
+    CCC_Check(KernelBuilder & b, StreamSet * CCC_Basis, StreamSet * CCC_Violation);
 protected:
     void generatePabloMethod() override;
 private:
     unsigned mCCC_basis_size;
 };
 
-CCC_Check::CCC_Check (BuilderRef b, StreamSet * CCC_Basis, StreamSet * CCC_Violation)
+CCC_Check::CCC_Check (KernelBuilder & b, StreamSet * CCC_Basis, StreamSet * CCC_Violation)
 : PabloKernel(b, "CCC_Check",
 // inputs
 {Binding{"CCC_Basis", CCC_Basis, FixedRate(1), LookAhead(1)}},
@@ -452,8 +449,7 @@
     pb.createAssign(pb.createExtract(getOutputStreamVar("CCC_Violation"), pb.getInteger(0)), violation);
 }
 
-typedef void (*XfrmFunctionType)(uint32_t fd, ParabixIllustrator * illustrator);
->>>>>>> c908451b
+typedef void (*XfrmFunctionType)(uint32_t fd);
 
 XfrmFunctionType generate_pipeline(CPUDriver & pxDriver) {
     // A Parabix program is build as a set of kernel calls called a pipeline.
@@ -522,7 +518,7 @@
     StreamSet * NFD_Basis = P->CreateStreamSet(21, 1);
     P->CreateKernelCall<NFD_Translation>(NFD_Data, Hangul_NFD_Basis, NFD_Basis);
     SHOW_BIXNUM(NFD_Basis);
-    
+
     UCD::EnumeratedPropertyObject * enumObj = llvm::cast<UCD::EnumeratedPropertyObject>(getPropertyObject(UCD::ccc));
     StreamSet * CCC_Basis = P->CreateStreamSet(enumObj->GetEnumerationBasisSets().size(), 1);
     P->CreateKernelCall<UnicodePropertyBasis>(enumObj, NFD_Basis, CCC_Basis);
