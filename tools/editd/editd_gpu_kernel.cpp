--- conflicted
+++ resolved
@@ -47,11 +47,7 @@
     Module * m = idb->getModule();
     FunctionType * bidTy = FunctionType::get(int32ty, false);
     Function * const bidFunc = Function::Create(bidTy, Function::ExternalLinkage, "llvm.nvvm.read.ptx.sreg.ctaid.x", m);
-<<<<<<< HEAD
-    Value * bid = idb->CreateCall(bidTy, bidFunc);
-=======
     Value * bid = idb->CreateCall(bidTy, bidFunc, {});
->>>>>>> 81796541
     Value * pattStartPtr = idb->CreateGEP(pattBuf, idb->CreateMul(groupLen, bid));
 
     for(unsigned j = 0; j <= mEditDistance; j++){
