#ifndef DRIVER_H
#define DRIVER_H

#include <codegen/FunctionTypeBuilder.h>
#include <codegen/virtual_driver.h>
#include <llvm/ExecutionEngine/GenericValue.h>
#include <kernel/core/kernel.h>
#include <kernel/core/relationship.h>
#include <util/slab_allocator.h>
#include <boost/integer.hpp>
#include <string>
#include <vector>
#include <memory>

namespace llvm { class Function; }
namespace kernel { class KernelBuilder; }
namespace kernel { class ProgramBuilder; }
class CBuilder;
class ParabixObjectCache;

class BaseDriver : public codegen::VirtualDriver {
    friend class CBuilder;
    friend class kernel::ProgramBuilder;
    friend class kernel::Kernel;
public:

    using Kernel = kernel::Kernel;
    using Relationship = kernel::Relationship;
    using Bindings = kernel::Bindings;
    using BuilderRef = Kernel::BuilderRef;
    using KernelSet = std::vector<std::unique_ptr<Kernel>>;
    using KernelMap = llvm::StringMap<std::unique_ptr<Kernel>>;


    std::unique_ptr<kernel::ProgramBuilder> makePipelineWithIO(Bindings stream_inputs = {}, Bindings stream_outputs = {}, Bindings scalar_inputs = {}, Bindings scalar_outputs = {});

    std::unique_ptr<kernel::ProgramBuilder> makePipeline(Bindings scalar_inputs = {}, Bindings scalar_outputs = {});

    BuilderRef getBuilder() {
        return mBuilder;
    }

    kernel::StreamSet * CreateStreamSet(const unsigned NumElements = 1, const unsigned FieldWidth = 1) noexcept;

    kernel::RepeatingStreamSet * CreateRepeatingStreamSet(const unsigned FieldWidth, std::vector<std::vector<uint64_t> > &&stringSet, const bool isDynamic = true) noexcept;

<<<<<<< HEAD
    kernel::TruncatedStreamSet * CreateTruncatedStreamSet(const kernel::StreamSet * data) noexcept;
=======
    kernel::RepeatingStreamSet * CreateUnalignedRepeatingStreamSet(const unsigned FieldWidth, std::vector<std::vector<uint64_t> > &&stringSet, const bool isDynamic = true) noexcept;
>>>>>>> d5546bbc

    kernel::Scalar * CreateScalar(not_null<llvm::Type *> scalarType) noexcept;

    kernel::Scalar * CreateConstant(not_null<llvm::Constant *> value) noexcept;

    void addKernel(not_null<Kernel *> kernel);

    virtual bool hasExternalFunction(const llvm::StringRef functionName) const = 0;

    virtual void generateUncachedKernels() = 0;

    virtual void * finalizeObject(kernel::Kernel * pipeline) = 0;

    virtual ~BaseDriver();

    llvm::LLVMContext & getContext() const {
        return *mContext.get();
    }

    llvm::Module * getMainModule() const {
        return mMainModule;
    }

    bool getPreservesKernels() const {
        return mPreservesKernels;
    }

    void setPreserveKernels(const bool value = true) {
        mPreservesKernels = value;
    }

protected:

    BaseDriver(std::string && moduleName);

    template <typename ExternalFunctionType>
    void LinkFunction(not_null<Kernel *> kernel, llvm::StringRef name, ExternalFunctionType & functionPtr) const;

    virtual llvm::Function * addLinkFunction(llvm::Module * mod, llvm::StringRef name, llvm::FunctionType * type, void * functionPtr) const = 0;

private:

    kernel::RepeatingStreamSet * __CreateRepeatingStreamSet8(const uint8_t * string, size_t length);

protected:

    std::unique_ptr<llvm::LLVMContext>                      mContext;
    llvm::Module * const                                    mMainModule;
    std::unique_ptr<kernel::KernelBuilder>                  mBuilder;
    std::unique_ptr<ParabixObjectCache>                     mObjectCache;

    bool                                                    mPreservesKernels = false;
    KernelSet                                               mUncachedKernel;
    KernelSet                                               mCachedKernel;
    KernelSet                                               mCompiledKernel;
    KernelSet                                               mPreservedKernel;
    SlabAllocator<>                                         mAllocator;
};

template <typename ExternalFunctionType>
void BaseDriver::LinkFunction(not_null<Kernel *> kernel, llvm::StringRef name, ExternalFunctionType & functionPtr) const {
    kernel->link<ExternalFunctionType>(name, functionPtr);
}

#endif // DRIVER_H<|MERGE_RESOLUTION|>--- conflicted
+++ resolved
@@ -44,11 +44,9 @@
 
     kernel::RepeatingStreamSet * CreateRepeatingStreamSet(const unsigned FieldWidth, std::vector<std::vector<uint64_t> > &&stringSet, const bool isDynamic = true) noexcept;
 
-<<<<<<< HEAD
     kernel::TruncatedStreamSet * CreateTruncatedStreamSet(const kernel::StreamSet * data) noexcept;
-=======
+
     kernel::RepeatingStreamSet * CreateUnalignedRepeatingStreamSet(const unsigned FieldWidth, std::vector<std::vector<uint64_t> > &&stringSet, const bool isDynamic = true) noexcept;
->>>>>>> d5546bbc
 
     kernel::Scalar * CreateScalar(not_null<llvm::Type *> scalarType) noexcept;
 
