--- conflicted
+++ resolved
@@ -100,13 +100,8 @@
         }
 
         inline void set(const Relationship * inputScalar, PairEntry value) {
-<<<<<<< HEAD
             assert ("relationship is already mapped to that value" && mRelationshipPairMap.count(inputScalar) == 0);
             mRelationshipPairMap.insert(std::pair<const Relationship *, PairEntry>(inputScalar, value));
-=======
-            const auto f = mRelationshipPairMap.insert(std::pair<const Relationship *, PairEntry>(inputScalar, value));
-            assert ("relationship is already mapped to that value" && f.second);
->>>>>>> b9d43d3b
         }
 
     private:
