Error parsing array at line 0 column 24 starting in:

<<<<<<< HEAD
wrong, {"right": wrong}]
=======
, {"right": wrong}]
>>>>>>> 991324dd
<|MERGE_RESOLUTION|>--- conflicted
+++ resolved
@@ -1,7 +1,3 @@
 Error parsing array at line 0 column 24 starting in:
 
-<<<<<<< HEAD
-wrong, {"right": wrong}]
-=======
 , {"right": wrong}]
->>>>>>> 991324dd
